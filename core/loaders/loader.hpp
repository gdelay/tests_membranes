/*
 *       /\
 *      /__\       Matteo Cicuttin (C) 2016 - matteo.cicuttin@enpc.fr
 *     /_\/_\      École Nationale des Ponts et Chaussées - CERMICS
 *    /\    /\
 *   /__\  /__\    DISK++, a template library for DIscontinuous SKeletal
 *  /_\/_\/_\/_\   methods.
 *
 * This Source Code Form is subject to the terms of the Mozilla Public
 * License, v. 2.0. If a copy of the MPL was not distributed with this
 * file, You can obtain one at http://mozilla.org/MPL/2.0/.
 *
 * If you use this code for scientific publications, you are required to
 * cite it.
 */

 /*
  * Copyright (C) 2013-2016, Matteo Cicuttin - matteo.cicuttin@uniud.it
  * Department of Electrical Engineering, University of Udine
  * All rights reserved.
  *
  * Redistribution and use in source and binary forms, with or without
  * modification, are permitted provided that the following conditions are met:
  *     * Redistributions of source code must retain the above copyright
  *       notice, this list of conditions and the following disclaimer.
  *     * Redistributions in binary form must reproduce the above copyright
  *       notice, this list of conditions and the following disclaimer in the
  *       documentation and/or other materials provided with the distribution.
  *     * Neither the name of the University of Udine nor the
  *       names of its contributors may be used to endorse or promote products
  *       derived from this software without specific prior written permission.
  *
  * THIS SOFTWARE IS PROVIDED BY THE AUTHOR(s) ``AS IS'' AND ANY
  * EXPRESS OR IMPLIED WARRANTIES, INCLUDING, BUT NOT LIMITED TO, THE IMPLIED
  * WARRANTIES OF MERCHANTABILITY AND FITNESS FOR A PARTICULAR PURPOSE ARE
  * DISCLAIMED. IN NO EVENT SHALL THE AUTHOR(s) BE LIABLE FOR ANY
  * DIRECT, INDIRECT, INCIDENTAL, SPECIAL, EXEMPLARY, OR CONSEQUENTIAL DAMAGES
  * (INCLUDING, BUT NOT LIMITED TO, PROCUREMENT OF SUBSTITUTE GOODS OR SERVICES;
  * LOSS OF USE, DATA, OR PROFITS; OR BUSINESS INTERRUPTION) HOWEVER CAUSED AND
  * ON ANY THEORY OF LIABILITY, WHETHER IN CONTRACT, STRICT LIABILITY, OR TORT
  * (INCLUDING NEGLIGENCE OR OTHERWISE) ARISING IN ANY WAY OUT OF THE USE OF THIS
  * SOFTWARE, EVEN IF ADVISED OF THE POSSIBILITY OF SUCH DAMAGE.
  */

#pragma once

#include <vector>
#include <array>
#include <fstream>
#include <cassert>
#include <thread>
#include <set>

#include "geometry/geometry.hpp"
#include "loader_utils.hpp"

#include "mapped_file.h"
#include "strtot.hpp"

namespace disk {

template<typename mesh_type>
class mesh_loader
{
public:
    mesh_loader() {}

    virtual bool    read_mesh(const std::string&) { return false; }
    virtual bool    populate_mesh(mesh_type&)    = 0;

    virtual ~mesh_loader() {}
};

template<typename T, size_t N>
class uniform_mesh_loader
{
    static_assert(N == 1, "at the moment only 1D uniform meshes are available");
};

template<typename T>
class uniform_mesh_loader<T,1> : public mesh_loader<generic_mesh<T, 1>>
{
    typedef generic_mesh<T,1>                       mesh_type;
    typedef typename mesh_type::point_type          point_type;
    typedef typename mesh_type::node_type           node_type;
    typedef typename mesh_type::edge_type           edge_type;

    T       m_h, m_x_min, m_x_max;
    size_t  m_number_of_elements;

public:
    uniform_mesh_loader()
        : m_x_min(T(0)), m_x_max(T(1)), m_number_of_elements(8)
    {
        m_h = fabs(m_x_max - m_x_min) / m_number_of_elements;
    }

    uniform_mesh_loader(T x_min, T x_max, size_t N)
        : m_x_min(x_min), m_x_max(x_max), m_number_of_elements(N)
    {
        m_h = fabs(m_x_max - m_x_min) / m_number_of_elements;
    }

    bool populate_mesh(mesh_type& msh)
    {
        std::cout << " *** POPULATING UNIFORM 1D MESH ***" << std::endl;
        auto storage = msh.backend_storage();

        auto num_edges = m_number_of_elements;
        auto num_nodes = m_number_of_elements + 1;

        storage->points.resize(num_nodes);
        storage->nodes.resize(num_nodes);
        storage->edges.resize(num_edges);

        for (size_t i = 0; i < num_edges; i++)
        {
            storage->points.at(i)   = point_type({m_x_min + (m_h * i)});
            storage->points.at(i+1) = point_type({m_x_min + (m_h * (i + 1))});

            auto n0 = typename node_type::id_type(i);
            auto n1 = typename node_type::id_type(i+1);
            auto e = edge_type{{n0, n1}};

            std::vector<point_identifier<1>> pts(2);
            pts[0] = point_identifier<1>(i);
            pts[1] = point_identifier<1>(i+1);
            e.set_point_ids(pts.begin(), pts.end());

            storage->edges.at(i) = e;
        }

        for (size_t i = 0; i < num_nodes; i++)
            storage->nodes.at(i) = node_type(point_identifier<1>(i));

        storage->boundary_info.resize(num_nodes);
        bnd_info bi{0, true};
        storage->boundary_info.at(0) = bi;
        storage->boundary_info.at(num_nodes - 1) = bi;

        return true;
    }
};

template<typename T, size_t N>
class fvca5_mesh_loader
{
    static_assert(N == 2, "fvca5 is a 2D-only mesh format");
};

template<typename T>
class fvca5_mesh_loader<T,2> : public mesh_loader<generic_mesh<T, 2>>
{
    typedef generic_mesh<T,2>                       mesh_type;
    typedef typename mesh_type::point_type          point_type;
    typedef typename mesh_type::node_type           node_type;
    typedef typename mesh_type::edge_type           edge_type;
    typedef typename mesh_type::surface_type        surface_type;

    struct fvca5_poly
    {
        std::vector<size_t>                 nodes;
        std::set<std::array<size_t, 2>>     attached_edges;

        bool operator<(const fvca5_poly& other) {
            return nodes < other.nodes;
        }
    };

    std::vector<point_type>                         m_points;
    std::vector<fvca5_poly>                         m_polys;
    std::vector<std::array<ident_impl_t, 2>>        m_boundary_edges;
    std::vector<std::array<ident_impl_t, 4>>        m_edges;

    bool fvca5_read_points(std::ifstream& ifs)
    {
        size_t      elements_to_read;
        T           x, y;

        ifs >> elements_to_read;
        std::cout << "Attempting to read " << elements_to_read << " points" << std::endl;
        m_points.reserve(elements_to_read);

        for (size_t i = 0; i < elements_to_read; i++)
        {
            ifs >> x >> y;
            m_points.push_back(point_type{x,y});
        }

        return true;
    }

    bool fvca5_read_polygons(std::ifstream& ifs, size_t polynum)
    {
        size_t      elements_to_read;

        ifs >> elements_to_read;
        std::cout << "Reading " << elements_to_read << " " << polynum << "-angles" << std::endl;

        for (size_t i = 0; i < elements_to_read; i++)
        {
            fvca5_poly p;

            for (size_t j = 0; j < polynum; j++)
            {
                ident_impl_t val;
                ifs >> val;
                p.nodes.push_back(val-1);
            }

            m_polys.push_back(p);
        }

        return true;
    }

    bool fvca5_read_boundary_edges(std::ifstream& ifs)
    {
        size_t      elements_to_read;

        ifs >> elements_to_read;
        std::cout << "Reading " << elements_to_read << " boundary edges" << std::endl;

        m_boundary_edges.reserve(elements_to_read);

        for (size_t i = 0; i < elements_to_read; i++)
        {
            std::array<ident_impl_t, 2> b_edge;
            ifs >> b_edge[0]; b_edge[0] -= 1;
            ifs >> b_edge[1]; b_edge[1] -= 1;

            assert(b_edge[0] != b_edge[1]);

            if (b_edge[0] > b_edge[1])
                std::swap(b_edge[0], b_edge[1]);

            m_boundary_edges.push_back({b_edge[0], b_edge[1]});
        }

        return true;
    }

    bool fvca5_read_edges(std::ifstream& ifs)
    {
        size_t      elements_to_read;

        ifs >> elements_to_read;
        std::cout << "Reading " << elements_to_read << " edges" << std::endl;

        m_edges.reserve(elements_to_read);

        for (size_t i = 0; i < elements_to_read; i++)
        {
            std::array<ident_impl_t, 4> edge;
            ifs >> edge[0]; edge[0] -= 1;
            ifs >> edge[1]; edge[1] -= 1;
            ifs >> edge[2];
            ifs >> edge[3];

            assert(edge[0] != edge[1]);

            if (edge[0] > edge[1])
                std::swap(edge[0], edge[1]);

            if (edge[2] != 0)
                m_polys.at(edge[2]-1).attached_edges.insert({edge[0], edge[1]});

            if (edge[3] != 0)
                m_polys.at(edge[3]-1).attached_edges.insert({edge[0], edge[1]});

            m_edges.push_back(edge);
        }

        return true;
    }

    bool fvca5_read(const std::string& filename)
    {
        std::ifstream   ifs(filename);
        std::string     keyword;

        if (!ifs.is_open())
        {
            std::cout << "Error opening " << filename << std::endl;
            return false;
        }

        ifs >> keyword;
        if ( keyword != "vertices" )
        {
            std::cout << "Expected keyword \"vertices\"" << std::endl;
            return false;
        }

        fvca5_read_points(ifs);

        ifs >> keyword;
        if ( keyword == "triangles" )
        {
            fvca5_read_polygons(ifs, 3);
            ifs >> keyword;
        }

        if ( keyword == "quadrangles" )
        {
            fvca5_read_polygons(ifs, 4);
            ifs >> keyword;
        }

        if ( keyword == "pentagons" )
        {
            fvca5_read_polygons(ifs, 5);
            ifs >> keyword;
        }

        if ( keyword == "hexagons" )
        {
            fvca5_read_polygons(ifs, 6);
            ifs >> keyword;
        }

        if ( keyword == "ennagons" )
        {
            fvca5_read_polygons(ifs, 7);
            ifs >> keyword;
        }

        if ( keyword == "ettagons" )
        {
            fvca5_read_polygons(ifs, 8);
            ifs >> keyword;
        }

        if ( keyword == "edges" )
        {
            std::getline(ifs, keyword); //drop the rest of the line
            m_boundary_edges.clear();
            fvca5_read_boundary_edges(ifs);
            ifs >> keyword;
        }
        else
        {
            std::cout << "Error parsing FVCA5 file" << std::endl;
            return false;
        }

        if ( keyword == "all" )
        {
            std::getline(ifs, keyword); //drop the rest of the line
            m_edges.clear();
            fvca5_read_edges(ifs);
        }
        else
        {
            std::cout << "Error parsing FVCA5 file" << std::endl;
            return false;
        }

        ifs.close();
        return true;
    }

public:
    fvca5_mesh_loader() = default;

    bool read_mesh(const std::string& filename)
    {
        std::cout << " *** READING FVCA5 MESH ***" << std::endl;
        return fvca5_read(filename);
    }

    bool populate_mesh(mesh_type& msh)
    {
        std::cout << " *** POPULATING FVCA5 MESH ***" << std::endl;
        auto storage = msh.backend_storage();

        /* Points */
        size_t nodes_size = m_points.size();
        storage->points = std::move(m_points);

        /* Nodes */
        std::vector<node_type> nodes(nodes_size);
        for (size_t i = 0; i < nodes_size; i++)
            nodes[i] = node_type(point_identifier<2>(i));

        storage->nodes = std::move(nodes);

        /* Edges */
        /* Make the vector containing the edges */
        std::vector<edge_type> edges;
        edges.reserve(m_edges.size());
        for (size_t i = 0; i < m_edges.size(); i++)
        {
            assert(m_edges[i][0] < m_edges[i][1]);
            auto node1 = typename node_type::id_type(m_edges[i][0]);
            auto node2 = typename node_type::id_type(m_edges[i][1]);

            auto e = edge_type{{node1, node2}};

            e.set_point_ids(m_edges[i].begin(), m_edges[i].begin()+2); /* XXX: crap */
            edges.push_back(e);
        }
        /* Sort them */
        std::sort(edges.begin(), edges.end());

        /* Detect which ones are boundary edges */
        storage->boundary_info.resize(m_edges.size());
        for (size_t i = 0; i < m_boundary_edges.size(); i++)
        {
            assert(m_boundary_edges[i][0] < m_boundary_edges[i][1]);
            auto node1 = typename node_type::id_type(m_boundary_edges[i][0]);
            auto node2 = typename node_type::id_type(m_boundary_edges[i][1]);

            auto e = edge_type{{node1, node2}};

            auto position = find_element_id(edges.begin(), edges.end(), e);

            if (position.first == false)
            {
                std::cout << "Bad bug at " << __FILE__ << "("
                          << __LINE__ << ")" << std::endl;
                return false;
            }

            bnd_info bi{0, true};
            storage->boundary_info.at(position.second) = bi;
        }

        storage->edges = std::move(edges);

        /* Surfaces */
        std::vector<surface_type> surfaces;
        surfaces.reserve( m_polys.size() );

        for (auto& p : m_polys)
        {
            std::vector<typename edge_type::id_type> surface_edges;
            for (auto& e : p.attached_edges)
            {
                assert(e[0] < e[1]);
                auto n1 = typename node_type::id_type(e[0]);
                auto n2 = typename node_type::id_type(e[1]);

                edge_type edge{{n1, n2}};
                auto edge_id = find_element_id(storage->edges.begin(),
                                               storage->edges.end(), edge);
                if (!edge_id.first)
                {
                    std::cout << "Bad bug at " << __FILE__ << "("
                              << __LINE__ << ")" << std::endl;
                    return false;
                }

                surface_edges.push_back(edge_id.second);
            }
            auto surface = surface_type(surface_edges);
            surface.set_point_ids(p.nodes.begin(), p.nodes.end()); /* XXX: crap */
            surfaces.push_back( surface );
        }

        std::sort(surfaces.begin(), surfaces.end());
        storage->surfaces = std::move(surfaces);

        /* Print stats */
        storage->statistics();

        return true;
    }
};


bool
expect(std::ifstream& ifs, const std::string& str)
{
    std::string keyword;
    ifs >> keyword;
    if ( keyword != str )
    {
        std::cout << "Expected keyword \"" << str << "\"" << std::endl;
        std::cout << "Found \"" << keyword << "\"" << std::endl;
        return false;
    }

    return true;
}

std::vector<size_t>
read_fvca6_line(std::ifstream& ifs)
{
    std::vector<size_t> ret;

    size_t num_entries;
    ifs >> num_entries;
    for(size_t j = 0; j < num_entries; j++)
    {
        size_t temp;
        ifs >> temp;
        ret.push_back(temp-1); //convert indices to zero-based
    }

    return ret;
}


template<typename T, size_t N>
class fvca6_mesh_loader
{
    static_assert(N == 3, "fvca6 is a 3D-only mesh format");
};

template<typename T>
class fvca6_mesh_loader<T,3> : public mesh_loader<generic_mesh<T, 3>>
{
    typedef generic_mesh<T,3>                       mesh_type;
    typedef typename mesh_type::point_type          point_type;
    typedef typename mesh_type::node_type           node_type;
    typedef typename mesh_type::edge_type           edge_type;
    typedef typename mesh_type::surface_type        surface_type;
    typedef typename mesh_type::volume_type         volume_type;

    std::vector<point_type>                         m_points;
    std::vector<node_type>                          m_nodes;
    std::vector<std::pair<size_t, edge_type>>       m_edges;

    std::vector<std::pair<size_t, std::vector<size_t>>>     vol_to_faces;
    std::vector<std::vector<size_t>>                        vol_to_vts;
    std::vector<std::pair<size_t, std::vector<size_t>>>     faces_to_edges;
    std::vector<std::vector<size_t>>                        faces_to_vts;

    bool fvca6_read(const std::string& filename)
    {
        std::ifstream   ifs(filename);
        std::string     keyword;
        size_t          lines_to_read;

        if (!ifs.is_open())
        {
            std::cout << "Error opening " << filename << std::endl;
            return false;
        }

        /* Apparently the first 16 lines of the file are comments or
         * information repeated elsewhere: throw them away */

        for (size_t i = 0; i < 16; i++)
            std::getline(ifs, keyword);

        if ( !expect(ifs, "Vertices") )
            return false;

        ifs >> lines_to_read;
        std::cout << "About to read " << lines_to_read << " points" << std::endl;
        m_points.reserve(lines_to_read);
        m_nodes.reserve(lines_to_read);
        for (size_t i = 0; i < lines_to_read; i++)
        {
            T x, y, z;
            ifs >> x >> y >> z;
            m_points.push_back( point_type({x, y, z}) );
            m_nodes.push_back( node_type( point_identifier<3>(i) ) );
        }

        /* Volume to face data */
        if ( !expect(ifs, "Volumes->faces") )
            return false;

        ifs >> lines_to_read;
        std::cout << "About to read " << lines_to_read << " entries" << std::endl;

        for (size_t i = 0; i < lines_to_read; i++)
        {
            auto vol_faces = read_fvca6_line(ifs);
            vol_to_faces.push_back( std::make_pair(i, std::move(vol_faces)) );
        }

        /* Volume to vertices data */
        if ( !expect(ifs, "Volumes->Verticess") )
            return false;

        ifs >> lines_to_read;
        std::cout << "About to read " << lines_to_read << " entries" << std::endl;

        for (size_t i = 0; i < lines_to_read; i++)
        {
            auto vol_vts = read_fvca6_line(ifs);
            vol_to_vts.push_back( std::move(vol_vts) );
        }

        /* Faces to edges data */
        if ( !expect(ifs, "Faces->Edgess") )
            return false;

        ifs >> lines_to_read;
        std::cout << "About to read " << lines_to_read << " entries" << std::endl;

        for (size_t i = 0; i < lines_to_read; i++)
        {
            auto faces_edges = read_fvca6_line(ifs);
            faces_to_edges.push_back( std::make_pair(i, std::move(faces_edges)) );
        }

        /* Faces to vertices data */
        if ( !expect(ifs, "Faces->Vertices") )
            return false;

        ifs >> lines_to_read;
        std::cout << "About to read " << lines_to_read << " entries" << std::endl;

        for (size_t i = 0; i < lines_to_read; i++)
        {
            auto faces_vts = read_fvca6_line(ifs);
            faces_to_vts.push_back( std::move(faces_vts) );
        }

        /* Faces to cv data */
        if ( !expect(ifs, "Faces->Control") )
            return false;

        if ( !expect(ifs, "volumes") )
            return false;

        ifs >> lines_to_read;
        std::cout << "About to read " << lines_to_read << " entries" << std::endl;

        for (size_t i = 0; i < lines_to_read; i++)
        {
            size_t v1;
            int  v2;
            ifs >> v1 >> v2;
        }

        /* Edges data */
        if ( !expect(ifs, "Edges") )
            return false;

        ifs >> lines_to_read;
        std::cout << "About to read " << lines_to_read << " entries" << std::endl;

        for (size_t i = 0; i < lines_to_read; i++)
        {
            size_t v1, v2;
            ifs >> v1 >> v2;

            if (v1 > v2)
                std::swap(v1, v2);

            auto e = edge_type({typename node_type::id_type(v1),
                                typename node_type::id_type(v2)});

            m_edges.push_back( std::make_pair(i, e) );
        }

        return true;
    }

public:
    fvca6_mesh_loader() = default;

    bool read_mesh(const std::string& s)
    {
        std::cout << " *** READING FVCA6 3D MESH ***" << std::endl;
        return fvca6_read(s);
    }

    bool populate_mesh(mesh_type& msh)
    {
        auto storage = msh.backend_storage();

        std::vector<size_t> conv_table;
        /* Sort the edges in lexicographical order, remember their original
         * position to convert the pointers in the faces */
        auto comp_edges = [](const std::pair<size_t, edge_type>& e1,
                             const std::pair<size_t, edge_type>& e2) {
            return e1.second < e2.second;
        };
<<<<<<< HEAD

=======
>>>>>>> 4e958298
        std::sort(m_edges.begin(), m_edges.end(), comp_edges);

        std::vector<edge_type> edges;
        edges.reserve( m_edges.size() );
        conv_table.resize( m_edges.size() );
        for (size_t i = 0; i < m_edges.size(); i++)
        {
            conv_table[m_edges[i].first] = i;   /* Make ptr conversion table */
            edges.push_back(m_edges[i].second);
        }

        /* Convert the edge pointers in the face data */
        for (auto& fe : faces_to_edges)
        {
            for (auto& ptr : fe.second)
                ptr = conv_table[ptr];
        }

        /* Sort in lexicographical order and remember original position */
        auto comp_vecs = [](const std::pair<size_t, std::vector<size_t>>& e1,
                            const std::pair<size_t, std::vector<size_t>>& e2) {
            return e1.second < e2.second;
        };
        std::sort(faces_to_edges.begin(), faces_to_edges.end(), comp_vecs);

        std::vector<surface_type> faces;
        faces.reserve( faces_to_edges.size() );
        conv_table.resize( faces_to_edges.size() );

        for (size_t i = 0; i < faces_to_edges.size(); i++)
        {
            auto fe = faces_to_edges[i];
            surface_type s( convert_to<typename edge_type::id_type>(fe.second) );
            s.set_point_ids( convert_to<point_identifier<3>>(faces_to_vts.at(fe.first)) );
            faces.push_back(s);
            conv_table[fe.first] = i;
        }
        /* Now the faces are in their place and have correct ptrs */

        /* Convert the face pointers in the volume data */
        for (auto& vf : vol_to_faces )
        {
            for (auto& ptr : vf.second)
                ptr = conv_table[ptr];
        }

        //for (auto& f : faces)
        //    std::cout << f << std::endl;

        /* Sort volume data */
        std::sort(vol_to_faces.begin(), vol_to_faces.end(), comp_vecs);

        std::vector<volume_type> volumes;
        volumes.reserve( vol_to_faces.size() );

        for (size_t i = 0; i < vol_to_faces.size(); i++)
        {
            auto vf = vol_to_faces[i];
            volume_type v( convert_to<typename surface_type::id_type>(vf.second) );
            v.set_point_ids( convert_to<point_identifier<3>>(vol_to_vts.at(vf.first)) );
            volumes.push_back(v);
        }

        storage->points     = std::move(m_points);
        storage->nodes      = std::move(m_nodes);
        storage->edges      = std::move(edges);
        storage->surfaces   = std::move(faces);
        storage->volumes    = std::move(volumes);

        std::vector<size_t> bf(storage->surfaces.size());
        for (auto& vol : storage->volumes)
        {
            for (auto itor = vol.subelement_id_begin(); itor != vol.subelement_id_end(); itor++)
                bf.at(*itor)++;
        }

        bnd_info bi{0, true};
        storage->boundary_info.resize(storage->surfaces.size());
        for (size_t i = 0; i < storage->surfaces.size(); i++)
            if (bf[i] == 1)
                storage->boundary_info[i] = bi;

        //for (auto v : volumes)
        //    std::cout << v << std::endl;

        storage->statistics();

        return false;
    }
};










template<typename T, size_t N>
class netgen_mesh_loader
{
    static_assert(N == 2 || N == 3, "Netgen supports only 2D or 3D");
};

namespace priv {

template<typename T>
point<T,2>
read_2d_point_line(const char *str, char **endptr, T scalefactor)
{
    T t1, t2, t3;

    t1 = strtot<T>(str, endptr);
    t2 = strtot<T>(*endptr, endptr);

    return point<T,2>{t1*scalefactor, t2*scalefactor};
}

template<typename T>
point<T,3>
read_3d_point_line(const char *str, char **endptr, T scalefactor)
{
    T t1, t2, t3;

    t1 = strtot<T>(str, endptr);
    t2 = strtot<T>(*endptr, endptr);
    t3 = strtot<T>(*endptr, endptr);

    return point<T,3>{t1*scalefactor, t2*scalefactor, t3*scalefactor};
}

template<typename T>
std::tuple<T, T, T, T, T>
read_tetrahedron_line(const char *str, char **endptr)
{
    T t1, t2, t3, t4, t5;

    t1 = strtot<T>(str, endptr);
    t2 = strtot<T>(*endptr, endptr);
    t3 = strtot<T>(*endptr, endptr);
    t4 = strtot<T>(*endptr, endptr);
    t5 = strtot<T>(*endptr, endptr);

    return std::make_tuple(t1, t2-1, t3-1, t4-1, t5-1);
}

template<typename T>
std::tuple<T, T, T, T>
read_triangle_line(const char *str, char **endptr)
{
    T t1, t2, t3, t4;

    t1 = strtot<T>(str, endptr);
    t2 = strtot<T>(*endptr, endptr);
    t3 = strtot<T>(*endptr, endptr);
    t4 = strtot<T>(*endptr, endptr);

    return std::make_tuple(t1, t2-1, t3-1, t4-1);
}

template<typename T>
std::tuple<T, T, T>
read_edge_line(const char *str, char **endptr)
{
    T t1, t2, t3;

    t1 = strtot<T>(str, endptr);
    t2 = strtot<T>(*endptr, endptr);
    t3 = strtot<T>(*endptr, endptr);

    return std::make_tuple(t1, t2-1, t3-1);
}

} //namespace priv

template<typename T>
class netgen_mesh_loader<T,2> : public mesh_loader<simplicial_mesh<T,2>>
{
    typedef simplicial_mesh<T,2>                    mesh_type;
    typedef typename mesh_type::point_type          point_type;
    typedef typename mesh_type::node_type           node_type;
    typedef typename mesh_type::edge_type           edge_type;
    typedef typename mesh_type::surface_type        surface_type;

    std::vector<point_type>                         points;
    std::vector<node_type>                          nodes;
    std::vector<edge_type>                          edges, boundary_edges;
    std::vector<surface_type>                       surfaces;

    bool netgen_read(const std::string& filename)
    {
        /* Open file */
        if (filename.size() == 0)
        {
            std::cout << "Invalid mesh file name" << std::endl;
            return false;
        }

        size_t lines, linecount;

        mapped_file mf(filename);

        //std::cout << green << " * * * Reading NETGEN format mesh * * * ";
        //std::cout << nocolor << std::endl;

        /************************ Read points ************************/
        linecount = 0;

        const char *data = mf.mem();
        char *endptr;

        lines = strtot<size_t>(data, &endptr);

        points.reserve(lines);
        nodes.reserve(lines);

        while (linecount < lines)
        {
            if ( (linecount%100000) == 0 )
            {
                std::cout << "Reading points: " << linecount;
                std::cout << "/" << lines << "\r";
                std::cout.flush();
            }

            auto point = priv::read_2d_point_line<T>(endptr, &endptr, 1.0);

            points.push_back( point );

            auto point_id = point_identifier<2>( linecount );
            auto node = node_type( { point_id } );

            nodes.push_back(node);

            linecount++;
        }

        std::cout << "Reading points: " << linecount;
        std::cout << "/" << lines << std::endl;

        /************************ Read triangles ************************/
        linecount = 0;

        lines = strtot<size_t>(endptr, &endptr);

        edges.reserve(lines*3);
        surfaces.reserve(lines);

        while (linecount < lines)
        {
            if ( (linecount%100000) == 0 )
            {
                std::cout << "Reading triangles: " << linecount;
                std::cout << "/" << lines << "\r";
                std::cout.flush();
            }

            auto t = priv::read_triangle_line<size_t>(endptr, &endptr);

            point_identifier<2>     p0(std::get<1>(t));
            point_identifier<2>     p1(std::get<2>(t));
            point_identifier<2>     p2(std::get<3>(t));
            //domain_id_type      d(std::get<0>(t));

            edges.push_back( edge_type( { p0, p1 } ) );
            edges.push_back( edge_type( { p1, p2 } ) );
            edges.push_back( edge_type( { p0, p2 } ) );

            surfaces.push_back( surface_type( { p0, p1, p2 } ) );

            linecount++;
        }

        std::cout << "Reading triangles: " << linecount;
        std::cout << "/" << lines << std::endl;

        /************************ Read boundary edges ************************/
        linecount = 0;

        lines = strtot<size_t>(endptr, &endptr);

        boundary_edges.reserve(lines);

        while (linecount < lines)
        {
            if ( (linecount%50000) == 0 )
            {
                std::cout << "Reading edges: " << linecount;
                std::cout << "/" << lines << "\r";
                std::cout.flush();
            }

            auto t = priv::read_edge_line<size_t>(endptr, &endptr);

            point_identifier<2>     p0(std::get<1>(t));
            point_identifier<2>     p1(std::get<2>(t));

            edge_type   edge( { p0, p1 } );

            boundary_edges.push_back( edge );

            linecount++;
        }

        std::cout << "Reading edges: " << linecount;
        std::cout << "/" << lines << std::endl;

        return true;
    }

public:
    netgen_mesh_loader() = default;

    bool read_mesh(const std::string& s)
    {
        std::cout << " *** READING NETGEN 2D MESH ***" << std::endl;
        return netgen_read(s);
    }

    bool populate_mesh(mesh_type& msh)
    {
        auto storage = msh.backend_storage();

        std::cout << "Sorting data...";
        std::cout.flush();

        storage->points = std::move(points);
        storage->nodes = std::move(nodes);

        /* sort edges, make unique and move them in geometry */
        THREAD(edge_thread,
            priv::sort_uniq(edges);
            storage->edges = std::move(edges);
        );

        /* sort triangles, make unique and move them in geometry */
        THREAD(tri_thread,
            priv::sort_uniq(surfaces);
            storage->surfaces = std::move(surfaces);
        );

        /* wait for the threads */
        WAIT_THREAD(edge_thread);
        WAIT_THREAD(tri_thread);

        storage->boundary_info.resize(storage->edges.size());
        for (auto& be : boundary_edges)
        {
            auto position = find_element_id(storage->edges.begin(),
                                            storage->edges.end(), be);
            if (position.first == false)
            {
                std::cout << "Bad bug at " << __FILE__ << "("
                          << __LINE__ << ")" << std::endl;
                return false;
            }
            bnd_info bi{0, true};
            storage->boundary_info.at(position.second) = bi;
        }

        std::cout << "done." << std::endl;

        std::cout << "Nodes: " << storage->nodes.size() << std::endl;
        std::cout << "Edges: " << storage->edges.size() << std::endl;
        std::cout << "Faces: " << storage->surfaces.size() << std::endl;

        boundary_edges.clear();

        return true;
    }
};

template<typename T>
class netgen_mesh_loader<T,3> : public mesh_loader<simplicial_mesh<T,3>>
{
    typedef simplicial_mesh<T,3>                    mesh_type;
    typedef typename mesh_type::point_type          point_type;
    typedef typename mesh_type::node_type           node_type;
    typedef typename mesh_type::edge_type           edge_type;
    typedef typename mesh_type::surface_type        surface_type;
    typedef typename mesh_type::volume_type         volume_type;

    std::vector<point_type>                         points;
    std::vector<node_type>                          nodes;
    std::vector<edge_type>                          edges;
    std::vector<surface_type>                       surfaces, boundary_surfaces;
    std::vector<volume_type>                        volumes;


    bool netgen_read(const std::string& filename)
    {
        /* Open file */
        if (filename.size() == 0)
        {
            std::cout << "Invalid mesh file name" << std::endl;
            return false;
        }

        size_t lines, linecount;

        mapped_file mf(filename);

        //std::cout << green << " * * * Reading NETGEN format mesh * * * ";
        //std::cout << nocolor << std::endl;

        /************************ Read points ************************/
        linecount = 0;

        const char *data = mf.mem();
        char *endptr;

        lines = strtot<size_t>(data, &endptr);

        points.reserve(lines);
        nodes.reserve(lines);

        while (linecount < lines)
        {
            if ( (linecount%100000) == 0 )
            {
                std::cout << "Reading points: " << linecount;
                std::cout << "/" << lines << "\r";
                std::cout.flush();
            }

            auto point = priv::read_3d_point_line<T>(endptr, &endptr, 1.0);

            /*auto point = point_type( { std::get<0>(t),
                                       std::get<1>(t),
                                       std::get<2>(t) } );
*/
            points.push_back( point );

            auto point_id = point_identifier<3>( linecount );
            auto node = node_type( { point_id } );

            nodes.push_back(node);
            /* Do something with that point */

            linecount++;
        }

        std::cout << "Reading points: " << linecount;
        std::cout << "/" << lines << std::endl;

        /************************ Read tetrahedra ************************/
        linecount = 0;

        lines = strtot<size_t>(endptr, &endptr);

        edges.reserve(lines*6);
        surfaces.reserve(lines*4);
        volumes.reserve(lines);

        while (linecount < lines)
        {
            if ( (linecount%100000) == 0 )
            {
                std::cout << "Reading tetrahedra: " << linecount;
                std::cout << "/" << lines << "\r";
                std::cout.flush();
            }

            auto t = priv::read_tetrahedron_line<size_t>(endptr, &endptr);

            point_identifier<3>     p0(std::get<1>(t));
            point_identifier<3>     p1(std::get<2>(t));
            point_identifier<3>     p2(std::get<3>(t));
            point_identifier<3>     p3(std::get<4>(t));
            //domain_id_type      d(std::get<0>(t));

            edges.push_back( edge_type( { p0, p1 } ) );
            edges.push_back( edge_type( { p0, p2 } ) );
            edges.push_back( edge_type( { p0, p3 } ) );
            edges.push_back( edge_type( { p1, p2 } ) );
            edges.push_back( edge_type( { p1, p3 } ) );
            edges.push_back( edge_type( { p2, p3 } ) );

            surfaces.push_back( surface_type( { p0, p1, p2 } ) );
            surfaces.push_back( surface_type( { p0, p1, p3 } ) );
            surfaces.push_back( surface_type( { p0, p2, p3 } ) );
            surfaces.push_back( surface_type( { p1, p2, p3 } ) );

            //auto tuple = std::make_tuple(volume_type(p0, p1, p2, p3), d);
            //temp_tet.push_back( tuple );

            volumes.push_back( volume_type( { p0, p1, p2, p3 } ) );

            linecount++;
        }

        std::cout << "Reading tetrahedra: " << linecount;
        std::cout << "/" << lines << std::endl;

        /************************ Read boundary surfaces ************************/
        linecount = 0;

        lines = strtot<size_t>(endptr, &endptr);

        boundary_surfaces.reserve(lines);

        while (linecount < lines)
        {
            if ( (linecount%50000) == 0 )
            {
                std::cout << "Reading triangle: " << linecount;
                std::cout << "/" << lines << "\r";
                std::cout.flush();
            }

            auto t = priv::read_triangle_line<size_t>(endptr, &endptr);

            point_identifier<3>     p0(std::get<1>(t));
            point_identifier<3>     p1(std::get<2>(t));
            point_identifier<3>     p2(std::get<3>(t));

            surface_type   tri( { p0, p1, p2 } );

            boundary_surfaces.push_back( tri );

            linecount++;
        }

        std::cout << "Reading triangle: " << linecount;
        std::cout << "/" << lines << std::endl;

        return true;
    }

public:
    netgen_mesh_loader() = default;

    bool read_mesh(const std::string& s)
    {
        std::cout << " *** READING NETGEN 3D MESH ***" << std::endl;
        return netgen_read(s);
    }

    bool populate_mesh(mesh_type& msh)
    {
        auto storage = msh.backend_storage();

        std::cout << "Sorting data...";
        std::cout.flush();

        storage->points = std::move(points);
        storage->nodes = std::move(nodes);

        /* sort edges, make unique and move them in geometry */
        THREAD(edge_thread,
            priv::sort_uniq(edges);
            storage->edges = std::move(edges);
        );

        /* sort triangles, make unique and move them in geometry */
        THREAD(tri_thread,
            priv::sort_uniq(surfaces);
            storage->surfaces = std::move(surfaces);
        );

        /* sort tetrahedra, make unique and move them in geometry */
        THREAD(tet_thread,
            std::sort(volumes.begin(), volumes.end());
            storage->volumes = std::move(volumes);
        );

        /* wait for the threads */
        WAIT_THREAD(edge_thread);
        WAIT_THREAD(tri_thread);
        WAIT_THREAD(tet_thread);

        storage->boundary_info.resize(storage->surfaces.size());
        for (auto& bs : boundary_surfaces)
        {
            auto position = find_element_id(storage->surfaces.begin(),
                                            storage->surfaces.end(), bs);
            if (position.first == false)
            {
                std::cout << "Bad bug at " << __FILE__ << "("
                          << __LINE__ << ")" << std::endl;
                return false;
            }

            bnd_info bi{0, true};
            storage->boundary_info.at(position.second) = bi;
        }

        std::cout << "done." << std::endl;

        std::cout << "Nodes: " << storage->nodes.size() << std::endl;
        std::cout << "Edges: " << storage->edges.size() << std::endl;
        std::cout << "Faces: " << storage->surfaces.size() << std::endl;
        std::cout << "Volumes: " << storage->volumes.size() << std::endl;

        boundary_surfaces.clear();

        return true;
    }

};


namespace priv {

template<typename T>
std::tuple<T, T, T, T, T, T, T, T>
read_hexahedron_line(const char *str, char **endptr)
{
    T t1, t2, t3, t4, t5, t6, t7, t8;

    t1 = strtot<T>(str, endptr);
    t2 = strtot<T>(*endptr, endptr);
    t3 = strtot<T>(*endptr, endptr);
    t4 = strtot<T>(*endptr, endptr);
    t5 = strtot<T>(*endptr, endptr);
    t6 = strtot<T>(*endptr, endptr);
    t7 = strtot<T>(*endptr, endptr);
    t8 = strtot<T>(*endptr, endptr);

    return std::make_tuple(t1, t2, t3, t4, t5, t6, t7, t8);
}

template<typename T>
std::tuple<T, T, T, T>
read_hex_face_line(const char *str, char **endptr)
{
    T t1, t2, t3, t4;

    t1 = strtot<T>(str, endptr);
    t2 = strtot<T>(*endptr, endptr);
    t3 = strtot<T>(*endptr, endptr);
    t4 = strtot<T>(*endptr, endptr);

    return std::make_tuple(t1, t2, t3, t4);
}

template<typename T>
std::tuple<T, T, T, T>
read_quad_line(const char *str, char **endptr)
{
    T t1, t2, t3, t4;

    t1 = strtot<T>(str, endptr);
    t2 = strtot<T>(*endptr, endptr);
    t3 = strtot<T>(*endptr, endptr);
    t4 = strtot<T>(*endptr, endptr);

    return std::make_tuple(t1, t2, t3, t4);
}

template<typename T>
std::tuple<T, T>
read_quad_face_line(const char *str, char **endptr)
{
    T t1, t2;

    t1 = strtot<T>(str, endptr);
    t2 = strtot<T>(*endptr, endptr);

    return std::make_tuple(t1, t2);
}

} // namespace priv


template<typename T, size_t DIM>
class cartesian_mesh_loader;

template<typename T>
class cartesian_mesh_loader<T,3> : public mesh_loader<cartesian_mesh<T,3>>
{
    typedef cartesian_mesh<T,3>                     mesh_type;
    typedef typename mesh_type::point_type          point_type;
    typedef typename mesh_type::node_type           node_type;
    typedef typename mesh_type::edge_type           edge_type;
    typedef typename mesh_type::surface_type        surface_type;
    typedef typename mesh_type::volume_type         volume_type;

    std::vector<point_type>                         points;
    std::vector<node_type>                          nodes;
    std::vector<edge_type>                          edges;
    std::vector<surface_type>                       surfaces, boundary_surfaces;
    std::vector<volume_type>                        volumes;


    bool hex_read(const std::string& filename)
    {
        /* Open file */
        if (filename.size() == 0)
        {
            std::cout << "Invalid mesh file name" << std::endl;
            return false;
        }

        size_t lines, linecount;

        mapped_file mf(filename);

        //std::cout << green << " * * * Reading NETGEN format mesh * * * ";
        //std::cout << nocolor << std::endl;

        /************************ Read points ************************/
        linecount = 0;

        const char *data = mf.mem();
        char *endptr;

        lines = strtot<size_t>(data, &endptr);

        points.reserve(lines);
        nodes.reserve(lines);

        while (linecount < lines)
        {
            if ( (linecount%100000) == 0 )
            {
                std::cout << "Reading points: " << linecount;
                std::cout << "/" << lines << "\r";
                std::cout.flush();
            }

            auto point = priv::read_3d_point_line<T>(endptr, &endptr, 1.0);

            points.push_back( point );

            auto point_id = point_identifier<3>( linecount );
            auto node = node_type( { point_id } );

            nodes.push_back(node);
            /* Do something with that point */

            linecount++;
        }

        std::cout << "Reading points: " << linecount;
        std::cout << "/" << lines << std::endl;

        /************************ Read hexahedra ************************/
        linecount = 0;

        lines = strtot<size_t>(endptr, &endptr);

        edges.reserve(lines*12);
        surfaces.reserve(lines*6);
        volumes.reserve(lines);

        while (linecount < lines)
        {
            if ( (linecount%100000) == 0 )
            {
                std::cout << "Reading hexahedra: " << linecount;
                std::cout << "/" << lines << "\r";
                std::cout.flush();
            }

            auto t = priv::read_hexahedron_line<size_t>(endptr, &endptr);

            point_identifier<3>     p0(std::get<0>(t));
            point_identifier<3>     p1(std::get<1>(t));
            point_identifier<3>     p2(std::get<2>(t));
            point_identifier<3>     p3(std::get<3>(t));
            point_identifier<3>     p4(std::get<4>(t));
            point_identifier<3>     p5(std::get<5>(t));
            point_identifier<3>     p6(std::get<6>(t));
            point_identifier<3>     p7(std::get<7>(t));

            edges.push_back( edge_type( { p0, p1 } ) );
            edges.push_back( edge_type( { p0, p2 } ) );
            edges.push_back( edge_type( { p0, p4 } ) );
            edges.push_back( edge_type( { p1, p3 } ) );
            edges.push_back( edge_type( { p1, p5 } ) );
            edges.push_back( edge_type( { p2, p3 } ) );
            edges.push_back( edge_type( { p2, p6 } ) );
            edges.push_back( edge_type( { p3, p7 } ) );
            edges.push_back( edge_type( { p4, p5 } ) );
            edges.push_back( edge_type( { p4, p6 } ) );
            edges.push_back( edge_type( { p5, p7 } ) );
            edges.push_back( edge_type( { p6, p7 } ) );

            surfaces.push_back( surface_type( { p0, p2, p6, p4 } ) );
            surfaces.push_back( surface_type( { p1, p3, p7, p5 } ) );
            surfaces.push_back( surface_type( { p0, p1, p3, p2 } ) );
            surfaces.push_back( surface_type( { p4, p5, p7, p6 } ) );
            surfaces.push_back( surface_type( { p0, p4, p5, p1 } ) );
            surfaces.push_back( surface_type( { p2, p6, p7, p3 } ) );

            volumes.push_back( volume_type( { p0, p1, p2, p3, p4, p5, p6, p7 } ) );

            linecount++;
        }

        std::cout << "Reading hexahedra: " << linecount;
        std::cout << "/" << lines << std::endl;

        /************************ Read boundary surfaces ************************/
        linecount = 0;

        lines = strtot<size_t>(endptr, &endptr);

        boundary_surfaces.reserve(lines);

        while (linecount < lines)
        {
            if ( (linecount%50000) == 0 )
            {
                std::cout << "Reading hex face: " << linecount;
                std::cout << "/" << lines << "\r";
                std::cout.flush();
            }

            auto t = priv::read_hex_face_line<size_t>(endptr, &endptr);

            point_identifier<3>     p0(std::get<0>(t));
            point_identifier<3>     p1(std::get<1>(t));
            point_identifier<3>     p2(std::get<2>(t));
            point_identifier<3>     p3(std::get<3>(t));

            surface_type   quad( { p0, p1, p2, p3 } );

            boundary_surfaces.push_back( quad );

            linecount++;
        }

        std::cout << "Reading hex face: " << linecount;
        std::cout << "/" << lines << std::endl;

        return true;
    }

public:
    cartesian_mesh_loader() = default;

    bool read_mesh(const std::string& s)
    {
        std::cout << " *** READING CARTESIAN 3D MESH ***" << std::endl;
        return hex_read(s);
    }

    bool populate_mesh(mesh_type& msh)
    {
        auto storage = msh.backend_storage();

        std::cout << "Sorting data...";
        std::cout.flush();

        storage->points = std::move(points);
        storage->nodes = std::move(nodes);

        /* sort edges, make unique and move them in geometry */
        THREAD(edge_thread,
            priv::sort_uniq(edges);
            storage->edges = std::move(edges);
        );

        /* sort triangles, make unique and move them in geometry */
        THREAD(quad_thread,
            priv::sort_uniq(surfaces);
            storage->surfaces = std::move(surfaces);
        );

        /* sort tetrahedra, make unique and move them in geometry */
        THREAD(hex_thread,
            std::sort(volumes.begin(), volumes.end());
            storage->volumes = std::move(volumes);
        );

        /* wait for the threads */
        WAIT_THREAD(edge_thread);
        WAIT_THREAD(quad_thread);
        WAIT_THREAD(hex_thread);

        storage->boundary_info.resize(storage->surfaces.size());
        for (auto& bs : boundary_surfaces)
        {
            auto position = find_element_id(storage->surfaces.begin(),
                                            storage->surfaces.end(), bs);
            if (position.first == false)
            {
                std::cout << "Bad bug at " << __FILE__ << "("
                          << __LINE__ << ")" << std::endl;
                return false;
            }

            bnd_info bi{0, true};
            storage->boundary_info.at(position.second) = bi;
        }

        std::cout << "done." << std::endl;

        std::cout << "Nodes: " << storage->nodes.size() << std::endl;
        std::cout << "Edges: " << storage->edges.size() << std::endl;
        std::cout << "Faces: " << storage->surfaces.size() << std::endl;
        std::cout << "Volumes: " << storage->volumes.size() << std::endl;

        boundary_surfaces.clear();

        storage->statistics();

        return true;
    }

};

template<typename T>
class cartesian_mesh_loader<T,2> : public mesh_loader<cartesian_mesh<T,2>>
{
    typedef cartesian_mesh<T,2>                     mesh_type;
    typedef typename mesh_type::point_type          point_type;
    typedef typename mesh_type::node_type           node_type;
    typedef typename mesh_type::edge_type           edge_type;
    typedef typename mesh_type::surface_type        surface_type;

    std::vector<point_type>                         points;
    std::vector<node_type>                          nodes;
    std::vector<edge_type>                          edges, boundary_edges;
    std::vector<surface_type>                       surfaces;


    bool hex_read(const std::string& filename)
    {
        /* Open file */
        if (filename.size() == 0)
        {
            std::cout << "Invalid mesh file name" << std::endl;
            return false;
        }

        size_t lines, linecount;

        mapped_file mf(filename);

        //std::cout << green << " * * * Reading NETGEN format mesh * * * ";
        //std::cout << nocolor << std::endl;

        /************************ Read points ************************/
        linecount = 0;

        const char *data = mf.mem();
        char *endptr;

        lines = strtot<size_t>(data, &endptr);

        points.reserve(lines);
        nodes.reserve(lines);

        while (linecount < lines)
        {
            if ( (linecount%100000) == 0 )
            {
                std::cout << "Reading points: " << linecount;
                std::cout << "/" << lines << "\r";
                std::cout.flush();
            }

            auto point = priv::read_2d_point_line<T>(endptr, &endptr, 1.0);

            points.push_back( point );

            auto point_id = point_identifier<2>( linecount );
            auto node = node_type( { point_id } );

            nodes.push_back(node);
            /* Do something with that point */

            linecount++;
        }

        std::cout << "Reading points: " << linecount;
        std::cout << "/" << lines << std::endl;

        /************************ Read hexahedra ************************/
        linecount = 0;

        lines = strtot<size_t>(endptr, &endptr);

        edges.reserve(lines*4);
        surfaces.reserve(lines);

        while (linecount < lines)
        {
            if ( (linecount%100000) == 0 )
            {
                std::cout << "Reading quads: " << linecount;
                std::cout << "/" << lines << "\r";
                std::cout.flush();
            }

            auto t = priv::read_quad_line<size_t>(endptr, &endptr);

            point_identifier<2>     p0(std::get<0>(t));
            point_identifier<2>     p1(std::get<1>(t));
            point_identifier<2>     p2(std::get<2>(t));
            point_identifier<2>     p3(std::get<3>(t));

            edges.push_back( edge_type( { p0, p1 } ) );
            edges.push_back( edge_type( { p0, p2 } ) );
            edges.push_back( edge_type( { p1, p3 } ) );
            edges.push_back( edge_type( { p2, p3 } ) );

            surfaces.push_back( surface_type( { p0, p1, p2, p3 } ) );

            linecount++;
        }

        std::cout << "Reading quads: " << linecount;
        std::cout << "/" << lines << std::endl;

        /************************ Read boundary surfaces ************************/
        linecount = 0;

        lines = strtot<size_t>(endptr, &endptr);

        boundary_edges.reserve(lines);

        while (linecount < lines)
        {
            if ( (linecount%50000) == 0 )
            {
                std::cout << "Reading faces: " << linecount;
                std::cout << "/" << lines << "\r";
                std::cout.flush();
            }

            auto t = priv::read_quad_face_line<size_t>(endptr, &endptr);

            point_identifier<2>     p0(std::get<0>(t));
            point_identifier<2>     p1(std::get<1>(t));

            edge_type   bnd( { p0, p1 } );

            boundary_edges.push_back( bnd );

            linecount++;
        }

        std::cout << "Reading faces: " << linecount;
        std::cout << "/" << lines << std::endl;

        return true;
    }

public:
    cartesian_mesh_loader() = default;

    bool read_mesh(const std::string& s)
    {
        std::cout << " *** READING CARTESIAN 2D MESH ***" << std::endl;
        return hex_read(s);
    }

    bool populate_mesh(mesh_type& msh)
    {
        auto storage = msh.backend_storage();

        std::cout << "Sorting data...";
        std::cout.flush();

        storage->points = std::move(points);
        storage->nodes = std::move(nodes);

        /* sort edges, make unique and move them in geometry */
        THREAD(edge_thread,
            priv::sort_uniq(edges);
            storage->edges = std::move(edges);
        );

        /* sort triangles, make unique and move them in geometry */
        THREAD(quad_thread,
            priv::sort_uniq(surfaces);
            storage->surfaces = std::move(surfaces);
        );

        /* wait for the threads */
        WAIT_THREAD(edge_thread);
        WAIT_THREAD(quad_thread);

        storage->boundary_info.resize(storage->edges.size());
        for (auto& bs : boundary_edges)
        {
            auto position = find_element_id(storage->edges.begin(),
                                            storage->edges.end(), bs);
            if (position.first == false)
            {
                std::cout << "Bad bug at " << __FILE__ << "("
                          << __LINE__ << ")" << std::endl;
                return false;
            }

            bnd_info bi{0, true};
            storage->boundary_info.at(position.second) = bi;
        }

        std::cout << "done." << std::endl;

        std::cout << "Nodes: " << storage->nodes.size() << std::endl;
        std::cout << "Edges: " << storage->edges.size() << std::endl;
        std::cout << "Faces: " << storage->surfaces.size() << std::endl;

        boundary_edges.clear();

        return true;
    }

};




} // namespace disk<|MERGE_RESOLUTION|>--- conflicted
+++ resolved
@@ -673,10 +673,6 @@
                              const std::pair<size_t, edge_type>& e2) {
             return e1.second < e2.second;
         };
-<<<<<<< HEAD
-
-=======
->>>>>>> 4e958298
         std::sort(m_edges.begin(), m_edges.end(), comp_edges);
 
         std::vector<edge_type> edges;
