/*
 *       /\         DISK++, a template library for DIscontinuous SKeletal
 *      /__\        methods.
 *     /_\/_\
 *    /\    /\      Matteo Cicuttin (C) 2016, 2017, 2018
 *   /__\  /__\     matteo.cicuttin@enpc.fr
 *  /_\/_\/_\/_\    École Nationale des Ponts et Chaussées - CERMICS
 *
 * This file is copyright of the following authors:
 * Matteo Cicuttin (C) 2016, 2017, 2018         matteo.cicuttin@enpc.fr
 * Karol Cascavita (C) 2018                     klcascavitam@unal.edu.co
 * Nicolas Pignet  (C) 2018                     nicolas.pignet@enpc.fr
 *
 * This Source Code Form is subject to the terms of the Mozilla Public
 * License, v. 2.0. If a copy of the MPL was not distributed with this
 * file, You can obtain one at http://mozilla.org/MPL/2.0/.
 *
 * If you use this code or parts of it for scientific publications, you
 * are required to cite it as following:
 *
 * Implementation of Discontinuous Skeletal methods on arbitrary-dimensional,
 * polytopal meshes using generic programming.
 * M. Cicuttin, D. A. Di Pietro, A. Ern.
 * Journal of Computational and Applied Mathematics.
 * DOI: 10.1016/j.cam.2017.09.017
 */

#pragma once

#include <iterator>

#include "common/eigen.hpp"
#include "revolution/bases"
#include "revolution/quadratures"
#include "mechanics/BoundaryConditions.hpp"

using namespace Eigen;

namespace revolution
{

class hho_degree_info
{
    size_t  cell_deg, face_deg, reconstruction_deg, grad_deg;

public:
    hho_degree_info()
        : cell_deg(1), face_deg(1), reconstruction_deg(2), grad_deg(1)
    {}

    explicit hho_degree_info(size_t degree)
        : cell_deg(degree), face_deg(degree), reconstruction_deg(degree+1), grad_deg(degree)
    {}

    hho_degree_info(size_t cd, size_t fd)
    {
        bool c1 = fd > 0  && (cd == fd-1 || cd == fd || cd == fd+1);
        bool c2 = fd == 0 && (cd == fd || cd == fd+1);
        if ( c1 || c2 )
        {
            cell_deg            = cd;
            face_deg            = fd;
            reconstruction_deg  = fd+1;
            grad_deg            = fd;
        }
        else
        {
            std::cout << "Invalid cell degree. Reverting to equal-order" << std::endl;
            cell_deg            = fd;
            face_deg            = fd;
            reconstruction_deg  = fd+1;
            grad_deg            = fd;
        }
    }

    hho_degree_info(size_t cd, size_t fd, size_t gd)
    {
       bool c1 = fd > 0 && (cd == fd - 1 || cd == fd || cd == fd + 1);
       bool c2 = fd == 0 && (cd == fd || cd == fd + 1);
       bool c3 = gd >= fd;
       if (c1 || c2 || c3) {
          cell_deg           = cd;
          face_deg           = fd;
          reconstruction_deg = fd + 1;
          grad_deg           = gd;
       } else {
          std::cout << "Invalid cell degree. Reverting to equal-order" << std::endl;
          cell_deg           = fd;
          face_deg           = fd;
          reconstruction_deg = fd + 1;
          grad_deg           = fd;
       }
    }

    size_t cell_degree() const
    {
        return cell_deg;
    }

    size_t face_degree() const
    {
        return face_deg;
    }

    size_t reconstruction_degree() const
    {
        return reconstruction_deg;
    }

    size_t
    grad_degree() const
    {
       return grad_deg;
    }

    void
    info_degree() const
    {
       std::cout << cell_deg << " " << face_deg << " " << reconstruction_deg << " " << grad_deg
                 << std::endl;
    }
};

template<typename Mesh>
std::pair<   Matrix<typename Mesh::coordinate_type, Dynamic, Dynamic>,
             Matrix<typename Mesh::coordinate_type, Dynamic, Dynamic>  >
make_hho_scalar_laplacian(const Mesh& msh, const typename Mesh::cell_type& cl,
                          const hho_degree_info& di)
{
    using T = typename Mesh::coordinate_type;
    const size_t DIM = Mesh::dimension;

    auto recdeg = di.reconstruction_degree();
    auto celdeg = di.cell_degree();
    auto facdeg = di.face_degree();

    auto cb = make_scalar_monomial_basis(msh, cl, recdeg);

    auto rbs = scalar_basis_size(recdeg, Mesh::dimension);
    auto cbs = scalar_basis_size(celdeg, Mesh::dimension);
    auto fbs = scalar_basis_size(facdeg, Mesh::dimension-1);

    auto num_faces = howmany_faces(msh, cl);

    Matrix<T, Dynamic, Dynamic> stiff = Matrix<T, Dynamic, Dynamic>::Zero(rbs, rbs);
    Matrix<T, Dynamic, Dynamic> gr_lhs = Matrix<T, Dynamic, Dynamic>::Zero(rbs-1, rbs-1);
    Matrix<T, Dynamic, Dynamic> gr_rhs = Matrix<T, Dynamic, Dynamic>::Zero(rbs-1, cbs + num_faces*fbs);

    auto qps = integrate(msh, cl, 2*recdeg);
    for (auto& qp : qps)
    {
        auto dphi = cb.eval_gradients(qp.point());
        stiff += qp.weight() * dphi * dphi.transpose();
    }

    gr_lhs = stiff.block(1, 1, rbs-1, rbs-1);
    gr_rhs.block(0, 0, rbs-1, cbs) = stiff.block(1, 0, rbs-1, cbs);

    auto fcs = faces(msh, cl);
    for (size_t i = 0; i < fcs.size(); i++)
    {
        auto fc = fcs[i];
        auto n = normal(msh, cl, fc);
        auto fb = make_scalar_monomial_basis(msh, fc, facdeg);

        auto qps_f = integrate(msh, fc, 2*facdeg);
        for (auto& qp : qps_f)
        {
            Matrix<T, Dynamic, 1> c_phi_tmp = cb.eval_functions(qp.point());
            Matrix<T, Dynamic, 1> c_phi = c_phi_tmp.head(cbs);
            Matrix<T, Dynamic, DIM> c_dphi_tmp = cb.eval_gradients(qp.point());
            Matrix<T, Dynamic, DIM> c_dphi = c_dphi_tmp.block(1, 0, rbs-1, DIM);
            Matrix<T, Dynamic, 1> f_phi = fb.eval_functions(qp.point());
            gr_rhs.block(0, cbs+i*fbs, rbs-1, fbs) += qp.weight() * (c_dphi * n) * f_phi.transpose();
            gr_rhs.block(0, 0, rbs-1, cbs) -= qp.weight() * (c_dphi * n) * c_phi.transpose();
        }
    }

    Matrix<T, Dynamic, Dynamic> oper = gr_lhs.llt().solve(gr_rhs);
    Matrix<T, Dynamic, Dynamic> data = gr_rhs.transpose() * oper;

    return std::make_pair(oper, data);
}

template<typename Mesh>
std::pair<   Matrix<typename Mesh::coordinate_type, Dynamic, Dynamic>,
             Matrix<typename Mesh::coordinate_type, Dynamic, Dynamic>  >
make_hlow_scalar_laplacian(const Mesh& msh, const typename Mesh::cell_type& cl,
                          const hho_degree_info& di)
{
    using T = typename Mesh::coordinate_type;
    const size_t N = Mesh::dimension;

    auto celdeg = di.cell_degree();
    auto facdeg = di.face_degree();

    auto cb = make_scalar_monomial_basis(msh, cl, celdeg);
    auto sb = make_vector_monomial_basis(msh, cl, facdeg);

    auto cbs = scalar_basis_size(celdeg, Mesh::dimension);
    auto fbs = scalar_basis_size(facdeg, Mesh::dimension-1);
    auto sbs = vector_basis_size(facdeg, Mesh::dimension, Mesh::dimension);

    auto num_faces = howmany_faces(msh, cl);

    Matrix<T, Dynamic, Dynamic> mass = revolution::make_mass_matrix(msh, cl, sb);
    Matrix<T, Dynamic, Dynamic> gr_lhs = Matrix<T, Dynamic, Dynamic>::Zero(sbs, sbs);
    Matrix<T, Dynamic, Dynamic> gr_rhs = Matrix<T, Dynamic, Dynamic>::Zero(sbs, cbs + num_faces*fbs);

    gr_lhs = mass;

    auto qps = integrate(msh, cl, 2*celdeg);
    for(auto& qp : qps)
    {
        auto c_dphi = cb.eval_gradients(qp.point());
        auto s_phi  = sb.eval_functions(qp.point());

        gr_rhs.block(0, 0, sbs, cbs) +=
                                qp.weight() * priv::outer_product(c_dphi, s_phi);
    }

    auto fcs = faces(msh, cl);
    for (size_t i = 0; i < fcs.size(); i++)
    {
        auto fc = fcs[i];
        auto n = normal(msh, cl, fc);
        auto fb = make_scalar_monomial_basis(msh, fc, facdeg);

        auto qps_f = integrate(msh, fc, 2* std::max(facdeg, celdeg));
        for (auto& qp : qps_f)
        {
            Matrix<T, Dynamic, 1>   c_phi  = cb.eval_functions(qp.point());
            Matrix<T, Dynamic, 1>   f_phi  = fb.eval_functions(qp.point());
            Matrix<T, Dynamic, N>   s_phi  = sb.eval_functions(qp.point());

            gr_rhs.block(0, cbs+i*fbs, sbs, fbs) +=
                        qp.weight() * (s_phi * n) * f_phi.transpose();
            gr_rhs.block(0, 0, sbs, cbs) -=
                        qp.weight() * (s_phi * n) * c_phi.transpose();
        }
    }

    Matrix<T, Dynamic, Dynamic> oper = gr_lhs.llt().solve(gr_rhs);
    Matrix<T, Dynamic, Dynamic> data = gr_rhs.transpose() * oper;

    return std::make_pair(oper, data);
}

template<typename Mesh>
std::pair<   Matrix<typename Mesh::coordinate_type, Dynamic, Dynamic>,
             Matrix<typename Mesh::coordinate_type, Dynamic, Dynamic>  >
make_hho_vector_laplacian(const Mesh& msh, const typename Mesh::cell_type& cl,
                          const hho_degree_info& di)
{
    using  T = typename Mesh::coordinate_type;
    const size_t N = Mesh::dimension;

    auto recdeg = di.reconstruction_degree();
    auto celdeg = di.cell_degree();
    auto facdeg = di.face_degree();

    auto cb = make_vector_monomial_basis(msh, cl, recdeg);

    auto rbs = vector_basis_size(recdeg, Mesh::dimension, Mesh::dimension);
    auto cbs = vector_basis_size(celdeg, Mesh::dimension, Mesh::dimension);
    auto fbs = vector_basis_size(facdeg, Mesh::dimension-1, Mesh::dimension);

    auto num_faces = howmany_faces(msh, cl);

    typedef Matrix<T, Dynamic, Dynamic> matrix_type;
    typedef Matrix<T, N, N>             gradient_type;
    typedef Matrix<T, Dynamic, N>       function_type;

    matrix_type stiff  = matrix_type::Zero(rbs, rbs);
    matrix_type gr_lhs = matrix_type::Zero(rbs-N, rbs-N);
    matrix_type gr_rhs = matrix_type::Zero(rbs-N, cbs + num_faces*fbs);

    auto qps = integrate(msh, cl, 2*(recdeg-1));
    for (auto& qp : qps)
    {
        auto dphi = cb.eval_gradients(qp.point());
        stiff += qp.weight() * priv::outer_product(dphi, dphi);
    }

    gr_lhs = stiff.block(N, N, rbs-N, rbs-N);
    gr_rhs.block(0, 0, rbs-N, cbs) = stiff.block(N, 0, rbs-N, cbs);

    auto fcs = faces(msh, cl);
    for (size_t i = 0; i < fcs.size(); i++)
    {
        auto fc = fcs[i];
        auto n  = normal(msh, cl, fc);
        auto fb = make_vector_monomial_basis(msh, fc, facdeg);

        auto qps_f = integrate(msh, fc, std::max(facdeg, celdeg) + recdeg-1);
        for (auto& qp : qps_f)
        {
            function_type   c_phi_tmp = cb.eval_functions(qp.point());
            function_type   c_phi = c_phi_tmp.block(0, 0, cbs, N);

            eigen_compatible_stdvector<gradient_type> c_dphi_tmp = cb.eval_gradients(qp.point());

            auto begin_iter = std::next(c_dphi_tmp.begin(), N);
            eigen_compatible_stdvector<gradient_type> c_dphi;
            c_dphi.resize(rbs - N);
            assert( std::distance(begin_iter, c_dphi_tmp.end()) == c_dphi.size() );
            std::copy(begin_iter, c_dphi_tmp.end(), c_dphi.begin());

            function_type   f_phi = fb.eval_functions(qp.point());

            Matrix<T, Dynamic, N> c_dphi_n = priv::outer_product(c_dphi, n);
            gr_rhs.block(0, cbs + i*fbs, rbs-N, fbs) +=
                    qp.weight() * priv::outer_product(f_phi, c_dphi_n);
            gr_rhs.block(0, 0, rbs-N, cbs) -=
                    qp.weight() * priv::outer_product(c_phi, c_dphi_n);
        }
    }

    Matrix<T, Dynamic, Dynamic> oper = gr_lhs.llt().solve(gr_rhs);
    Matrix<T, Dynamic, Dynamic> data = gr_rhs.transpose() * oper;

    return std::make_pair(oper, data);
}


template<typename Mesh>
std::pair<   Matrix<typename Mesh::coordinate_type, Dynamic, Dynamic>,
             Matrix<typename Mesh::coordinate_type, Dynamic, Dynamic>  >
make_hlow_vector_laplacian(const Mesh& msh, const typename Mesh::cell_type& cl,
                          const hho_degree_info& di)
{
    using T = typename Mesh::coordinate_type;
    const size_t N = Mesh::dimension;

    auto celdeg = di.cell_degree();
    auto facdeg = di.face_degree();

    auto cb = make_vector_monomial_basis(msh, cl, celdeg);
    auto sb = make_matrix_monomial_basis(msh, cl, facdeg);

    auto cbs = vector_basis_size(celdeg, Mesh::dimension, Mesh::dimension);
    auto fbs = vector_basis_size(facdeg, Mesh::dimension-1, Mesh::dimension);
    auto sbs = matrix_basis_size(facdeg, Mesh::dimension, Mesh::dimension);

    auto num_faces = howmany_faces(msh, cl);

    Matrix<T, Dynamic, Dynamic> mass = revolution::make_mass_matrix(msh, cl, sb);
    Matrix<T, Dynamic, Dynamic> gr_lhs = Matrix<T, Dynamic, Dynamic>::Zero(sbs, sbs);
    Matrix<T, Dynamic, Dynamic> gr_rhs = Matrix<T, Dynamic, Dynamic>::Zero(sbs, cbs + num_faces*fbs);

    gr_lhs = mass;

    auto qps = integrate(msh, cl, 2*celdeg);
    for(auto& qp : qps)
    {
        auto c_dphi = cb.eval_gradients(qp.point());
        auto s_phi  = sb.eval_functions(qp.point());

        auto cdphi_sphi =  priv::outer_product(s_phi, c_dphi);

        assert(cdphi_sphi.rows() == sbs  && cdphi_sphi.cols() == cbs);

        gr_rhs.block(0, 0, sbs, cbs) +=  qp.weight() * cdphi_sphi;
    }

    auto fcs = faces(msh, cl);
    for (size_t i = 0; i < fcs.size(); i++)
    {
        auto fc = fcs[i];
        auto n  = normal(msh, cl, fc);
        auto fb = make_vector_monomial_basis(msh, fc, facdeg);

        size_t N = Mesh::dimension;
        auto qps_f = integrate(msh, fc, 2* std::max(facdeg, celdeg));
        for (auto& qp : qps_f)
        {
            Matrix<T, Dynamic, 2>   c_phi  = cb.eval_functions(qp.point());
            Matrix<T, Dynamic, 2>   f_phi  = fb.eval_functions(qp.point());
            eigen_compatible_stdvector<Matrix<T, 2, 2>> s_phi  = sb.eval_functions(qp.point());

            Matrix<T, Dynamic, 2> s_phi_n  =  priv::outer_product( s_phi, n);
            gr_rhs.block(0, cbs+i*fbs, sbs, fbs) +=
                        qp.weight() * s_phi_n * f_phi.transpose();
            gr_rhs.block(0, 0, sbs, cbs) -=
                        qp.weight() * s_phi_n * c_phi.transpose();
        }
    }

    Matrix<T, Dynamic, Dynamic> oper = gr_lhs.llt().solve(gr_rhs);
    Matrix<T, Dynamic, Dynamic> data = gr_rhs.transpose() * oper;

    return std::make_pair(oper, data);
}

//#if 0
namespace priv{
    size_t
    nb_lag(const size_t dim)
    {
       size_t lag = 1;
       if (dim == 3) lag = 3;
       return lag;
    }
}
#if 0
template<typename Mesh>
std::pair<   Matrix<typename Mesh::coordinate_type, Dynamic, Dynamic>,
             Matrix<typename Mesh::coordinate_type, Dynamic, Dynamic>  >
make_hlow_vector_symmetric_laplacian(const Mesh& msh, const typename Mesh::cell_type& cl,
                          const hho_degree_info& di)
{
    using T = typename Mesh::coordinate_type;
    const size_t N = Mesh::dimension;

    auto celdeg = di.cell_degree();
    auto facdeg = di.face_degree();

    auto cb = make_vector_monomial_basis(msh, cl, celdeg);
    auto sb = make_sym_matrix_monomial_basis(msh, cl, facdeg);

    auto cbs = vector_basis_size(celdeg, Mesh::dimension, Mesh::dimension);
    auto fbs = vector_basis_size(facdeg, Mesh::dimension-1, Mesh::dimension);
    auto sbs = sym_matrix_basis_size(facdeg, Mesh::dimension, Mesh::dimension);

    auto num_faces = howmany_faces(msh, cl);
    auto num_total_dofs = cbs + num_faces*fbs;
    size_t nb_lag       = priv::nb_lag(N);

    Matrix<T, Dynamic, Dynamic> mass = revolution::make_mass_matrix(msh, cl, sb);
    Matrix<T, Dynamic, Dynamic> gr_lhs = Matrix<T, Dynamic, Dynamic>::Zero(sbs + nb_lag, sbs + nb_lag);
    Matrix<T, Dynamic, Dynamic> gr_rhs = Matrix<T, Dynamic, Dynamic>::Zero(sbs + nb_lag, num_total_dofs);


    gr_lhs.block(0,0, sbs, sbs) = mass;

    auto qps = integrate(msh, cl, 2*celdeg);
    for(auto& qp : qps)
    {
        auto c_dphi = cb.eval_sgradients(qp.point());
        auto s_phi  = sb.eval_functions(qp.point());

        auto cdphi_sphi =  priv::outer_product(s_phi, c_dphi);

        assert(cdphi_sphi.rows() == sbs  && cdphi_sphi.cols() == cbs);

        gr_rhs.block(0, 0, sbs, cbs) +=  qp.weight() * cdphi_sphi;
    }

    auto fcs = faces(msh, cl);
    for (size_t i = 0; i < fcs.size(); i++)
    {
        auto fc = fcs[i];
        auto n  = normal(msh, cl, fc);
        auto fb = make_vector_monomial_basis(msh, fc, facdeg);

        size_t N = Mesh::dimension;
        auto qps_f = integrate(msh, fc, 2* std::max(facdeg, celdeg));
        for (auto& qp : qps_f)
        {
            Matrix<T, Dynamic, 2>   c_phi  = cb.eval_functions(qp.point());
            Matrix<T, Dynamic, 2>   f_phi  = fb.eval_functions(qp.point());
            eigen_compatible_stdvector<Matrix<T, 2, 2>> s_phi  = sb.eval_functions(qp.point());

            Matrix<T, Dynamic, 2> s_phi_n  =  priv::outer_product( s_phi, n);
            gr_rhs.block(0, cbs+i*fbs, sbs, fbs) +=
                        qp.weight() * s_phi_n * f_phi.transpose();
            gr_rhs.block(0, 0, sbs, cbs) -=
                        qp.weight() * s_phi_n * c_phi.transpose();
        }
    }

    Matrix<T, Dynamic, Dynamic> oper = gr_lhs.llt().solve(gr_rhs);
    Matrix<T, Dynamic, Dynamic> data = gr_rhs.transpose() * oper;

    // use LU solver because lhs is only symmetric and positive
    matrix_type sol  = gr_lhs.lu().solve(gr_rhs);
    matrix_type oper = sol.block(0,0, sbs, num_total_dofs);
    matrix_type gr   = gr_rhs.block(0,0, sbs, num_total_dofs);
    matrix_type data = gr.transpose() * oper;

    return std::make_pair(oper, data);
}

#endif
template<typename Mesh>
std::pair<   Matrix<typename Mesh::coordinate_type, Dynamic, Dynamic>,
             Matrix<typename Mesh::coordinate_type, Dynamic, Dynamic>  >
make_hho_vector_symmetric_laplacian(const Mesh& msh,
                          const typename Mesh::cell_type& cl,
                          const hho_degree_info& di)
{
    using  T = typename Mesh::coordinate_type;
    const size_t N = Mesh::dimension;

    auto recdeg = di.reconstruction_degree();
    auto celdeg = di.cell_degree();
    auto facdeg = di.face_degree();

    auto cb = make_vector_monomial_basis(msh, cl, recdeg);

    auto rbs = vector_basis_size(recdeg, N, N);
    auto cbs = vector_basis_size(celdeg, N, N);
    auto fbs = vector_basis_size(facdeg, N-1, N);

    auto num_faces = howmany_faces(msh, cl);

    typedef Matrix<T, Dynamic, 1> vector_type;
    typedef Matrix<T, Dynamic, Dynamic> matrix_type;
    typedef Matrix<T, N, N>             gradient_type;
    typedef Matrix<T, Dynamic, N>       function_type;

    size_t rbs_ho = rbs - N;
    size_t num_total_dofs = cbs + num_faces*fbs;
    size_t nb_lag         = priv::nb_lag(N);

    matrix_type stiff  = matrix_type::Zero( rbs, rbs);
    matrix_type gr_lhs = matrix_type::Zero( rbs_ho + nb_lag, rbs_ho + nb_lag);
    matrix_type gr_rhs = matrix_type::Zero( rbs_ho + nb_lag, num_total_dofs);

    auto qps = integrate(msh, cl, 2*recdeg);
    for (auto& qp : qps)
    {
        auto dphi = cb.eval_sgradients(qp.point());
        stiff += qp.weight() * priv::outer_product(dphi, dphi);
    }

    gr_lhs.block(0, 0, rbs_ho, rbs_ho) = stiff.block(N, N, rbs_ho, rbs_ho);
    gr_rhs.block(0, 0, rbs_ho, cbs)    = stiff.block(N, 0, rbs_ho, cbs);

    auto fcs = faces(msh, cl);
    for (size_t i = 0; i < fcs.size(); i++)
    {
        auto fc = fcs[i];
        auto n = normal(msh, cl, fc);
        auto fb = make_vector_monomial_basis(msh, fc, facdeg);

        auto qps_f = integrate(msh, fc, 2*facdeg);
        for (auto& qp : qps_f)
        {
            function_type   c_phi_tmp = cb.eval_functions(qp.point());
            function_type   c_phi     = c_phi_tmp.block(0, 0, cbs, N);

            eigen_compatible_stdvector<gradient_type> c_dphi_tmp = cb.eval_sgradients(qp.point());

            auto begin_iter = std::next(c_dphi_tmp.begin(), N);
            eigen_compatible_stdvector<gradient_type> c_dphi(rbs_ho);
            std::copy(begin_iter, c_dphi_tmp.end(), c_dphi.begin());

            function_type    f_phi = fb.eval_functions(qp.point());
            function_type c_dphi_n = priv::outer_product(c_dphi, n);
            gr_rhs.block(0, cbs + i*fbs, rbs_ho, fbs) +=
                    qp.weight() * priv::outer_product(f_phi, c_dphi_n);
            gr_rhs.block(0, 0, rbs_ho, cbs) -=
                    qp.weight() * priv::outer_product(c_phi, c_dphi_n);
        }
    }

    vector_type rot = vector_type::Zero(rbs);
    for (auto& qp : qps)
    {
        auto rphi = cb.eval_curls(qp.point());
        rot += qp.weight() * rphi;
    }

    gr_lhs.block(0, rbs_ho, rbs_ho, nb_lag ) += rot.tail(rbs_ho);
    gr_lhs.block(rbs_ho, 0, nb_lag, rbs_ho ) += rot.tail(rbs_ho).transpose();

    // use LU solver because lhs is only symmetric and positive
    matrix_type sol  = gr_lhs.lu().solve(gr_rhs);
    matrix_type oper = sol.block(0,0, rbs_ho, num_total_dofs);
    matrix_type gr   = gr_rhs.block(0,0, rbs_ho, num_total_dofs);
    matrix_type data = gr.transpose() * oper;

    return std::make_pair(oper, data);
}
//#endif

template<typename Mesh>
std::pair<Matrix<typename Mesh::coordinate_type, Dynamic, Dynamic>,
          Matrix<typename Mesh::coordinate_type, Dynamic, Dynamic>>
make_hho_gradrec_matrix(const Mesh&                     msh,
                          const typename Mesh::cell_type& cl,
                          const hho_degree_info&          di)
{
   using T        = typename Mesh::coordinate_type;
   const size_t N = Mesh::dimension;

   const auto graddeg = di.grad_degree();
   const auto celdeg = di.cell_degree();
   const auto facdeg = di.face_degree();

   const auto gb = make_matrix_monomial_basis(msh, cl, graddeg);
   const auto cb = make_vector_monomial_basis(msh, cl, celdeg);

   const auto gbs = matrix_basis_size(graddeg, Mesh::dimension, Mesh::dimension);
   const auto cbs = vector_basis_size(celdeg, Mesh::dimension, Mesh::dimension);
   const auto fbs = vector_basis_size(facdeg, Mesh::dimension - 1, Mesh::dimension);

   const auto num_faces = howmany_faces(msh, cl);

   typedef Matrix<T, Dynamic, Dynamic> matrix_type;

   matrix_type gr_lhs = matrix_type::Zero(gbs, gbs);
   matrix_type gr_rhs = matrix_type::Zero(gbs, cbs + num_faces * fbs);
   const size_t dim2 = N * N;

    // this is very costly to build it
   const auto qps = integrate(msh, cl, 2 * graddeg);
   for (auto& qp : qps) {
      const auto gphi = gb.eval_functions(qp.point());

      for (size_t j = 0; j < gbs; j += dim2) {
         const auto qp_gphi_j = priv::inner_product(qp.weight(), gphi[j]);
         for (size_t i = j; i < gbs; i += dim2) {
            gr_lhs(i, j) += priv::inner_product(gphi[i], qp_gphi_j);
         }
      }
   }

   // upper part
   for (size_t j = 0; j < gbs; j++) {
      for (size_t i = 0; i < j; i++) {
         gr_lhs(i, j) = gr_lhs(j, i);
      }
   }

   // copy of each cols
   for (size_t j = 0; j < gbs; j += dim2) {
      for (size_t col = 1; col < dim2; col++) {
         gr_lhs.block(col, j + col, gbs - dim2 + 1, 1) = gr_lhs.block(0, j, gbs - dim2 + 1, 1);
      }
   }

    // compute rhs
   const auto qpc = integrate(msh, cl, std::max(int(graddeg + celdeg) -1,0));
   for (auto& qp : qpc) {
      const auto gphi = gb.eval_functions(qp.point());
      const auto dphi = cb.eval_gradients(qp.point());

      for (size_t j = 0; j < cbs; j++) {
         const auto qp_dphi_j = priv::inner_product(qp.weight(), dphi[j]);
         for (size_t i = 0; i < gbs; i++) {
            gr_rhs(i, j) += priv::inner_product(gphi[i], qp_dphi_j);
         }
      }
   } // end qp

   const auto fcs = faces(msh, cl);
   for (size_t i = 0; i < fcs.size(); i++) {
      const auto fc = fcs[i];
      const auto n  = normal(msh, cl, fc);
      const auto fb = make_vector_monomial_basis(msh, fc, facdeg);

      const auto qps_f = integrate(msh, fc, graddeg + std::max(celdeg, facdeg));
      for (auto& qp : qps_f) {
         const auto cphi = cb.eval_functions(qp.point());
         const auto gphi = gb.eval_functions(qp.point());
         const auto fphi = fb.eval_functions(qp.point());

         const auto gphi_n = priv::outer_product(gphi, n);
         gr_rhs.block(0, cbs + i * fbs, gbs , fbs) +=
           qp.weight() * priv::outer_product(fphi, gphi_n);
         gr_rhs.block(0, 0, gbs, cbs) -= qp.weight() * priv::outer_product(cphi, gphi_n);
      }
   }

   Matrix<T, Dynamic, Dynamic> oper = gr_lhs.llt().solve(gr_rhs);
   Matrix<T, Dynamic, Dynamic> data = gr_rhs.transpose() * oper;

   return std::make_pair(oper, data);
}

template<typename Mesh>
std::pair<Matrix<typename Mesh::coordinate_type, Dynamic, Dynamic>,
          Matrix<typename Mesh::coordinate_type, Dynamic, Dynamic>>
make_hho_sym_gradrec_matrix(const Mesh&                     msh,
                        const typename Mesh::cell_type& cl,
                        const hho_degree_info&          di)
{
   using T        = typename Mesh::coordinate_type;
   const size_t N = Mesh::dimension;

   const auto graddeg = di.grad_degree();
   const auto celdeg  = di.cell_degree();
   const auto facdeg  = di.face_degree();

   const auto gb = make_sym_matrix_monomial_basis(msh, cl, graddeg);
   const auto cb = make_vector_monomial_basis(msh, cl, celdeg);

   const auto gbs = sym_matrix_basis_size(graddeg, Mesh::dimension, Mesh::dimension);
   const auto cbs = vector_basis_size(celdeg, Mesh::dimension, Mesh::dimension);
   const auto fbs = vector_basis_size(facdeg, Mesh::dimension - 1, Mesh::dimension);

   const auto num_faces = howmany_faces(msh, cl);

   typedef Matrix<T, Dynamic, Dynamic> matrix_type;

   matrix_type gr_lhs = matrix_type::Zero(gbs, gbs);
   matrix_type gr_rhs = matrix_type::Zero(gbs, cbs + num_faces * fbs);

   const size_t dim2 = N * N;

   // this is very costly to build it
   const auto qps = integrate(msh, cl, 2 * graddeg);

   size_t dec = 0;
    if (N == 3)
        dec = 6;
    else if (N == 2)
        dec = 3;
    else
        std::logic_error("Expected 3 >= dim > 1");

    for (auto& qp : qps)
    {
        const auto gphi = gb.eval_functions(qp.point());

        for (size_t j = 0; j < gbs; j++)
        {
            const auto qp_gphi_j = priv::inner_product(qp.weight(), gphi[j]);
            for (size_t i = j; i < gbs; i += dec)
                gr_lhs(i, j) += priv::inner_product(gphi[i], qp_gphi_j);
        }
    }

   // upper part
    for (size_t j = 0; j < gbs; j++)
        for (size_t i = 0; i < j; i++)
            gr_lhs(i, j) = gr_lhs(j, i);

    // compute rhs
    const auto qpc = integrate(msh, cl, std::max(int(graddeg + celdeg) - 1, 0));
    for (auto& qp : qpc)
    {
        const auto gphi = gb.eval_functions(qp.point());
        const auto dphi = cb.eval_sgradients(qp.point());

        for (size_t j = 0; j < cbs; j++)
        {
            const auto qp_dphi_j = priv::inner_product(qp.weight(), dphi[j]);
            for (size_t i = 0; i < gbs; i++)
                gr_rhs(i, j) += priv::inner_product(gphi[i], qp_dphi_j);
        }
    } // end qp

    const auto fcs = faces(msh, cl);
    for (size_t i = 0; i < fcs.size(); i++)
    {
        const auto fc = fcs[i];
        const auto n  = normal(msh, cl, fc);
        const auto fb = make_vector_monomial_basis(msh, fc, facdeg);

        const auto qps_f = integrate(msh, fc, graddeg + std::max(celdeg, facdeg));
        for (auto& qp : qps_f)
        {
            const auto cphi = cb.eval_functions(qp.point());
            const auto gphi = gb.eval_functions(qp.point());
            const auto fphi = fb.eval_functions(qp.point());

            const auto gphi_n = priv::outer_product(gphi, n);
            gr_rhs.block(0, cbs + i * fbs, gbs, fbs) +=
                                qp.weight() * priv::outer_product(fphi, gphi_n);
            gr_rhs.block(0, 0, gbs, cbs) -= qp.weight() * priv::outer_product(cphi, gphi_n);
        }
    }

    Matrix<T, Dynamic, Dynamic> oper = gr_lhs.llt().solve(gr_rhs);
    Matrix<T, Dynamic, Dynamic> data = gr_rhs.transpose() * oper;

    return std::make_pair(oper, data);
}

template<typename Mesh>
<<<<<<< HEAD
std::pair<Matrix<typename Mesh::coordinate_type, Dynamic, Dynamic>,
          Matrix<typename Mesh::coordinate_type, Dynamic, Dynamic>>
make_hlow_vector_symmetric_laplacian(const Mesh&                     msh,
                        const typename Mesh::cell_type& cl,
                        const hho_degree_info&          di)
{
   using T        = typename Mesh::coordinate_type;
   const size_t N = Mesh::dimension;

   const auto graddeg = di.face_degree();
   const auto celdeg  = di.cell_degree();
   const auto facdeg  = di.face_degree();

   const auto gb = make_sym_matrix_monomial_basis(msh, cl, graddeg);
   const auto cb = make_vector_monomial_basis(msh, cl, celdeg);

   const auto gbs = sym_matrix_basis_size(graddeg, Mesh::dimension, Mesh::dimension);
   const auto cbs = vector_basis_size(celdeg, Mesh::dimension, Mesh::dimension);
   const auto fbs = vector_basis_size(facdeg, Mesh::dimension - 1, Mesh::dimension);

   const auto num_faces = howmany_faces(msh, cl);

   typedef Matrix<T, Dynamic, Dynamic> matrix_type;

   matrix_type gr_lhs = matrix_type::Zero(gbs, gbs);
   matrix_type gr_rhs = matrix_type::Zero(gbs, cbs + num_faces * fbs);

   const size_t dim2 = N * N;

   // this is very costly to build it
   const auto qps = integrate(msh, cl, 2 * graddeg);

   size_t dec = 0;
    if (N == 3)
        dec = 6;
    else if (N == 2)
        dec = 3;
    else
        std::logic_error("Expected 3 >= dim > 1");

    for (auto& qp : qps)
    {
        const auto gphi = gb.eval_functions(qp.point());

        for (size_t j = 0; j < gbs; j++)
        {
            const auto qp_gphi_j = priv::inner_product(qp.weight(), gphi[j]);
            for (size_t i = j; i < gbs; i += dec)
                gr_lhs(i, j) += priv::inner_product(gphi[i], qp_gphi_j);
        }
    }

   // upper part
    for (size_t j = 0; j < gbs; j++)
        for (size_t i = 0; i < j; i++)
            gr_lhs(i, j) = gr_lhs(j, i);

    // compute rhs
    const auto qpc = integrate(msh, cl, std::max(int(graddeg + celdeg) - 1, 0));
    for (auto& qp : qpc)
    {
        const auto gphi = gb.eval_functions(qp.point());
        const auto dphi = cb.eval_sgradients(qp.point());

        for (size_t j = 0; j < cbs; j++)
        {
            const auto qp_dphi_j = priv::inner_product(qp.weight(), dphi[j]);
            for (size_t i = 0; i < gbs; i++)
                gr_rhs(i, j) += priv::inner_product(gphi[i], qp_dphi_j);
        }
    } // end qp

    const auto fcs = faces(msh, cl);
    for (size_t i = 0; i < fcs.size(); i++)
    {
        const auto fc = fcs[i];
        const auto n  = normal(msh, cl, fc);
        const auto fb = make_vector_monomial_basis(msh, fc, facdeg);

        const auto qps_f = integrate(msh, fc, graddeg + std::max(celdeg, facdeg));
        for (auto& qp : qps_f)
        {
            const auto cphi = cb.eval_functions(qp.point());
            const auto gphi = gb.eval_functions(qp.point());
            const auto fphi = fb.eval_functions(qp.point());

            const auto gphi_n = priv::outer_product(gphi, n);
            gr_rhs.block(0, cbs + i * fbs, gbs, fbs) +=
                                qp.weight() * priv::outer_product(fphi, gphi_n);
            gr_rhs.block(0, 0, gbs, cbs) -= qp.weight() * priv::outer_product(cphi, gphi_n);
        }
    }

    Matrix<T, Dynamic, Dynamic> oper = gr_lhs.llt().solve(gr_rhs);
    Matrix<T, Dynamic, Dynamic> data = gr_rhs.transpose() * oper;

    return std::make_pair(oper, data);
}


template<typename Mesh>
[[deprecated("Do we need to return three matrices or what?")]]
=======
>>>>>>> 84e94409
std::pair<   Matrix<typename Mesh::coordinate_type, Dynamic, Dynamic>,
             Matrix<typename Mesh::coordinate_type, Dynamic, Dynamic>  >
make_hho_divergence_reconstruction(const Mesh& msh, const typename Mesh::cell_type& cl,
                                   const hho_degree_info& di)
{
    using T = typename Mesh::coordinate_type;

    auto celdeg = di.cell_degree();
    auto facdeg = di.face_degree();

    auto cbas_v = make_vector_monomial_basis(msh, cl, celdeg);
    auto cbas_s = make_scalar_monomial_basis(msh, cl, facdeg);

    auto rbs = scalar_basis_size(celdeg, Mesh::dimension);
    auto cbs = vector_basis_size(celdeg, Mesh::dimension, Mesh::dimension);
    auto fbs = vector_basis_size(facdeg, Mesh::dimension-1, Mesh::dimension);

    auto num_faces = howmany_faces(msh, cl);

    Matrix<T, Dynamic, Dynamic> dr_lhs = Matrix<T, Dynamic, Dynamic>::Zero(rbs, rbs);
    Matrix<T, Dynamic, Dynamic> dr_rhs = make_hho_divergence_reconstruction_stokes_rhs(msh, cl, di);

    auto qps = integrate(msh, cl, 2 * facdeg);
    for (auto& qp : qps)
    {
        Matrix<T, Dynamic, 1> s_phi  = cbas_s.eval_functions(qp.point());
        auto s_dphi = cbas_s.eval_gradients(qp.point());

        dr_lhs += qp.weight() * priv::outer_product(s_phi, s_phi);
<<<<<<< HEAD
        dr_rhs.block(0, 0, rbs, cbs) -= qp.weight() * priv::outer_product(v_phi, s_dphi);
    }

    auto fcs = faces(msh, cl);
    for (size_t i = 0; i < fcs.size(); i++)
    {
        auto fc = fcs[i];
        auto n = normal(msh, cl, fc);
        auto fbas_v = make_vector_monomial_basis(msh, fc, facdeg);

        auto qps_f = integrate(msh, fc, 2*facdeg);
        for (auto& qp : qps_f)
        {
            Matrix<T, Dynamic, 1> s_phi = cbas_s.eval_functions(qp.point());
            auto f_phi = fbas_v.eval_functions(qp.point());

            Matrix<T, Dynamic, Mesh::dimension> s_phi_n = (s_phi * n.transpose());//priv::outer_product(s_phi, n);
            dr_rhs.block(0, cbs + i*fbs, rbs, fbs) +=
                    qp.weight() * priv::outer_product(f_phi, s_phi_n);
        }
=======
>>>>>>> 84e94409
    }

    Matrix<T, Dynamic, Dynamic> oper = dr_lhs.llt().solve(dr_rhs);
    Matrix<T, Dynamic, Dynamic> data = dr_rhs.transpose() * oper;

    return std::make_pair(oper, data);
}

template<typename Mesh>
<<<<<<< HEAD
[[deprecated("Do we need to return three matrices or what?")]]
std::pair<   Matrix<typename Mesh::coordinate_type, Dynamic, Dynamic>,
             Matrix<typename Mesh::coordinate_type, Dynamic, Dynamic>  >
=======
Matrix<typename Mesh::coordinate_type, Dynamic, Dynamic>
>>>>>>> 84e94409
make_hho_divergence_reconstruction_stokes_rhs(const Mesh& msh, const typename Mesh::cell_type& cl,
                                   const hho_degree_info& di)
{
    using T = typename Mesh::coordinate_type;

    auto celdeg = di.cell_degree();
    auto facdeg = di.face_degree();

    auto cbas_v = make_vector_monomial_basis(msh, cl, celdeg);
    auto cbas_s = make_scalar_monomial_basis(msh, cl, facdeg);

    auto rbs = scalar_basis_size(celdeg, Mesh::dimension);
    auto cbs = vector_basis_size(celdeg, Mesh::dimension, Mesh::dimension);
    auto fbs = vector_basis_size(facdeg, Mesh::dimension-1, Mesh::dimension);

    auto num_faces = howmany_faces(msh, cl);

    Matrix<T, Dynamic, Dynamic> dr_lhs = Matrix<T, Dynamic, Dynamic>::Zero(rbs, rbs);
    Matrix<T, Dynamic, Dynamic> dr_rhs = Matrix<T, Dynamic, Dynamic>::Zero(rbs, cbs + num_faces*fbs);

    auto qps = integrate(msh, cl, 2*facdeg);
    for (auto& qp : qps)
    {
        Matrix<T, Dynamic, 1> s_phi  = cbas_s.eval_functions(qp.point());
        auto s_dphi = cbas_s.eval_gradients(qp.point());
        auto v_phi  = cbas_v.eval_functions(qp.point());

        dr_lhs += qp.weight() * priv::outer_product(s_phi, s_phi);
        dr_rhs.block(0, 0, rbs, cbs) -= qp.weight() * priv::outer_product(v_phi, s_dphi);
    }

    auto fcs = faces(msh, cl);
    for (size_t i = 0; i < fcs.size(); i++)
    {
        auto fc = fcs[i];
        auto n = normal(msh, cl, fc);
        auto fbas_v = make_vector_monomial_basis(msh, fc, facdeg);

        auto qps_f = integrate(msh, fc, 2*facdeg);
        for (auto& qp : qps_f)
        {
            Matrix<T, Dynamic, 1> s_phi = cbas_s.eval_functions(qp.point());
            auto f_phi = fbas_v.eval_functions(qp.point());

            Matrix<T, Dynamic, Mesh::dimension> s_phi_n = (s_phi * n.transpose());//priv::outer_product(s_phi, n);
            dr_rhs.block(0, cbs + i*fbs, rbs, fbs) +=
                    qp.weight() * priv::outer_product(f_phi, s_phi_n);
        }
    }

    Matrix<T, Dynamic, Dynamic> oper = dr_lhs.llt().solve(dr_rhs);

    return std::make_pair(oper, dr_rhs);
}

template<typename Mesh>
Matrix<typename Mesh::coordinate_type, Dynamic, Dynamic>
make_hdg_scalar_stabilization(const Mesh& msh, const typename Mesh::cell_type& cl, const hho_degree_info& di)
{
    using T = typename Mesh::coordinate_type;

    auto celdeg = di.cell_degree();
    auto facdeg = di.face_degree();

    auto cbs = scalar_basis_size(celdeg, Mesh::dimension);
    auto fbs = scalar_basis_size(facdeg, Mesh::dimension-1);

    auto num_faces = howmany_faces(msh, cl);

    Matrix<T, Dynamic, Dynamic> data = Matrix<T, Dynamic, Dynamic>::Zero(cbs+num_faces*fbs, cbs+num_faces*fbs);
    Matrix<T, Dynamic, Dynamic> If = Matrix<T, Dynamic, Dynamic>::Identity(fbs, fbs);

    auto cb = make_scalar_monomial_basis(msh, cl, celdeg);
    auto fcs = faces(msh, cl);

    for (size_t i = 0; i < num_faces; i++)
    {
        auto fc = fcs[i];
        auto fb = make_scalar_monomial_basis(msh, fc, facdeg);

        Matrix<T, Dynamic, Dynamic> oper = Matrix<T, Dynamic, Dynamic>::Zero(fbs, cbs+num_faces*fbs);
        Matrix<T, Dynamic, Dynamic> tr = Matrix<T, Dynamic, Dynamic>::Zero(fbs, cbs+num_faces*fbs);
        Matrix<T, Dynamic, Dynamic> mass = Matrix<T, Dynamic, Dynamic>::Zero(fbs, fbs);
        Matrix<T, Dynamic, Dynamic> trace = Matrix<T, Dynamic, Dynamic>::Zero(fbs, cbs);

        oper.block(0, cbs+i*fbs, fbs, fbs) = -If;

        auto qps = integrate(msh, fc, 2*facdeg);
        for (auto& qp : qps)
        {
            auto c_phi = cb.eval_functions(qp.point());
            auto f_phi = fb.eval_functions(qp.point());

            mass += qp.weight() * f_phi * f_phi.transpose();
            trace += qp.weight() * f_phi * c_phi.transpose();
        }

        tr.block(0, cbs+i*fbs, fbs, fbs) = -mass;
        tr.block(0, 0, fbs, cbs) = trace;
        auto h = measure(msh, fc);
        oper.block(0, 0, fbs, cbs) = mass.llt().solve(trace);
        data += oper.transpose() * tr * (1./h);
    }

    return data;
}

template<typename T, int M, int N>
T estimate_conditioning(const Matrix<T,M,N>& m)
{
    Eigen::JacobiSVD< Matrix<T,M,N> > svd(m);
    T sigma_max = svd.singularValues()(0);
    T sigma_min = svd.singularValues()(svd.singularValues().size()-1);
    T cond =  sigma_max / sigma_min;
    return cond;
}


template<typename Mesh, typename T>
auto
diffusion_static_condensation_compute(const Mesh& msh,
        const typename Mesh::cell_type& cl, const hho_degree_info hdi,
        const typename Eigen::Matrix<T, Eigen::Dynamic, Eigen::Dynamic>& local_mat,
        const typename Eigen::Matrix<T, Eigen::Dynamic, 1>& cell_rhs)
{
    using matrix_type = Eigen::Matrix<T, Eigen::Dynamic, Eigen::Dynamic>;
    using vector_type = Eigen::Matrix<T, Eigen::Dynamic, 1>;

    auto cell_degree = hdi.cell_degree();
    auto face_degree = hdi.face_degree();
    auto num_cell_dofs = scalar_basis_size(cell_degree, Mesh::dimension);
    auto num_face_dofs = scalar_basis_size(face_degree, Mesh::dimension-1);

    auto fcs = faces(msh, cl);
    auto num_faces = fcs.size();

    assert(local_mat.rows() == local_mat.cols());
    assert(local_mat.cols() == num_cell_dofs + num_faces*num_face_dofs);
    assert(cell_rhs.rows() == num_cell_dofs);

    size_t cell_size = num_cell_dofs;
    size_t face_size = num_face_dofs * num_faces;

    matrix_type K_TT = local_mat.topLeftCorner(cell_size, cell_size);
    matrix_type K_TF = local_mat.topRightCorner(cell_size, face_size);
    matrix_type K_FT = local_mat.bottomLeftCorner(face_size, cell_size);
    matrix_type K_FF = local_mat.bottomRightCorner(face_size, face_size);

    assert(K_TT.cols() == cell_size);
    assert(K_TT.cols() + K_TF.cols() == local_mat.cols());
    assert(K_TT.rows() + K_FT.rows() == local_mat.rows());
    assert(K_TF.rows() + K_FF.rows() == local_mat.rows());
    assert(K_FT.cols() + K_FF.cols() == local_mat.cols());

    auto K_TT_ldlt = K_TT.llt();
    matrix_type AL = K_TT_ldlt.solve(K_TF);
    vector_type bL = K_TT_ldlt.solve(cell_rhs);

    matrix_type AC = K_FF - K_FT * AL;
    vector_type bC = /* no projection on faces, eqn. 26*/ - K_FT * bL;

    return std::make_pair(AC, bC);
}

template<typename Mesh, typename T>
auto
diffusion_static_condensation_compute_vector(const Mesh& msh,
        const typename Mesh::cell_type& cl, const hho_degree_info hdi,
        const typename Eigen::Matrix<T, Eigen::Dynamic, Eigen::Dynamic>& local_mat,
        const typename Eigen::Matrix<T, Eigen::Dynamic, 1>& rhs)
{
    using matrix_type = Eigen::Matrix<T, Eigen::Dynamic, Eigen::Dynamic>;
    using vector_type = Eigen::Matrix<T, Eigen::Dynamic, 1>;

    auto cell_degree = hdi.cell_degree();
    auto face_degree = hdi.face_degree();
    auto num_cell_dofs = vector_basis_size(cell_degree, Mesh::dimension, Mesh::dimension);
    auto num_face_dofs = vector_basis_size(face_degree, Mesh::dimension-1, Mesh::dimension);

    auto fcs = faces(msh, cl);
    auto num_faces = fcs.size();

    assert(local_mat.rows() == local_mat.cols());
    assert(local_mat.cols() == num_cell_dofs + num_faces*num_face_dofs);

    size_t cell_size = num_cell_dofs;
    size_t face_size = num_face_dofs * num_faces;

    matrix_type K_TT = local_mat.topLeftCorner(cell_size, cell_size);
    matrix_type K_TF = local_mat.topRightCorner(cell_size, face_size);
    matrix_type K_FT = local_mat.bottomLeftCorner(face_size, cell_size);
    matrix_type K_FF = local_mat.bottomRightCorner(face_size, face_size);

    assert(K_TT.cols() == cell_size);
    assert(K_TT.cols() + K_TF.cols() == local_mat.cols());
    assert(K_TT.rows() + K_FT.rows() == local_mat.rows());
    assert(K_TF.rows() + K_FF.rows() == local_mat.rows());
    assert(K_FT.cols() + K_FF.cols() == local_mat.cols());
    assert((rhs.rows() == cell_size) || (rhs.rows() == cell_size + num_faces*num_face_dofs));

    vector_type cell_rhs = rhs.block(0, 0, num_cell_dofs, 1);
    vector_type face_rhs = vector_type::Zero(face_size);
    if(rhs.cols() ==  num_cell_dofs + num_faces*num_face_dofs)
        face_rhs = rhs.block(num_cell_dofs, 0, num_faces*num_face_dofs, 1);

    auto K_TT_ldlt = K_TT.llt();
    matrix_type AL = K_TT_ldlt.solve(K_TF);
    vector_type bL = K_TT_ldlt.solve(cell_rhs);

    matrix_type AC = K_FF - K_FT * AL;
    vector_type bC = /* no projection on faces, eqn. 26*/face_rhs - K_FT * bL;

    return std::make_pair(AC, bC);
}

template<typename Mesh, typename T>
auto
diffusion_static_condensation_compute_alg(const Mesh& msh,
        const typename Mesh::cell_type& cl, const hho_degree_info hdi,
        const typename Eigen::Matrix<T, Eigen::Dynamic, Eigen::Dynamic>& local_mat,
        const typename Eigen::Matrix<T, Eigen::Dynamic, 1>& rhs)
{
    using matrix_type = Eigen::Matrix<T, Eigen::Dynamic, Eigen::Dynamic>;
    using vector_type = Eigen::Matrix<T, Eigen::Dynamic, 1>;

    auto cell_degree = hdi.cell_degree();
    auto face_degree = hdi.face_degree();
    auto num_cell_dofs = scalar_basis_size(cell_degree, Mesh::dimension);
    auto num_face_dofs = scalar_basis_size(face_degree, Mesh::dimension-1);

    auto fcs = faces(msh, cl);
    auto num_faces = fcs.size();

    assert(local_mat.rows() == local_mat.cols());
    assert(local_mat.cols() == num_cell_dofs + num_faces*num_face_dofs);
    assert(rhs.rows() == num_cell_dofs  + num_faces*num_face_dofs);

    size_t cell_size = num_cell_dofs;
    size_t face_size = num_face_dofs * num_faces;

    matrix_type K_TT = local_mat.topLeftCorner(cell_size, cell_size);
    matrix_type K_TF = local_mat.topRightCorner(cell_size, face_size);
    matrix_type K_FT = local_mat.bottomLeftCorner(face_size, cell_size);
    matrix_type K_FF = local_mat.bottomRightCorner(face_size, face_size);

    assert(K_TT.cols() == cell_size);
    assert(K_TT.cols() + K_TF.cols() == local_mat.cols());
    assert(K_TT.rows() + K_FT.rows() == local_mat.rows());
    assert(K_TF.rows() + K_FF.rows() == local_mat.rows());
    assert(K_FT.cols() + K_FF.cols() == local_mat.cols());

    vector_type cell_rhs = rhs.block(0, 0, num_cell_dofs, 1);
    vector_type face_rhs = rhs.block(num_cell_dofs, 0, num_faces*num_face_dofs, 1);

    auto K_TT_ldlt = K_TT.llt();
    matrix_type AL = K_TT_ldlt.solve(K_TF);
    vector_type bL = K_TT_ldlt.solve(cell_rhs);

    matrix_type AC = K_FF - K_FT * AL;
    vector_type bC = /* no projection on faces, eqn. 26*/ face_rhs - K_FT * bL ;

    return std::make_pair(AC, bC);
}

template<typename Mesh, typename T>
Eigen::Matrix<T, Eigen::Dynamic, 1>
diffusion_static_condensation_recover(const Mesh& msh,
    const typename Mesh::cell_type& cl, const hho_degree_info hdi,
    const typename Eigen::Matrix<T, Eigen::Dynamic, Eigen::Dynamic>& local_mat,
    const typename Eigen::Matrix<T, Eigen::Dynamic, 1>& cell_rhs,
    const typename Eigen::Matrix<T, Eigen::Dynamic, 1>& solF)
{
    using matrix_type = Eigen::Matrix<T, Eigen::Dynamic, Eigen::Dynamic>;
    using vector_type = Eigen::Matrix<T, Eigen::Dynamic, 1>;

    auto cell_degree = hdi.cell_degree();
    auto face_degree = hdi.face_degree();
    auto num_cell_dofs = scalar_basis_size(cell_degree, Mesh::dimension);
    auto num_face_dofs = scalar_basis_size(face_degree, Mesh::dimension-1);

    auto fcs = faces(msh, cl);
    auto num_faces = fcs.size();

    size_t cell_size        = num_cell_dofs;
    size_t all_faces_size   = num_face_dofs * num_faces;

    vector_type ret( cell_size + all_faces_size );

    matrix_type K_TT = local_mat.topLeftCorner(cell_size, cell_size);
    matrix_type K_TF = local_mat.topRightCorner(cell_size, all_faces_size);

    vector_type solT = K_TT.llt().solve(cell_rhs - K_TF*solF);

    ret.head(cell_size)         = solT;
    ret.tail(all_faces_size)    = solF;

    return ret;
}


template<typename Mesh, typename T>
Eigen::Matrix<T, Eigen::Dynamic, 1>
diffusion_static_condensation_recover_vector(const Mesh& msh,
    const typename Mesh::cell_type& cl, const hho_degree_info hdi,
    const typename Eigen::Matrix<T, Eigen::Dynamic, Eigen::Dynamic>& local_mat,
    const typename Eigen::Matrix<T, Eigen::Dynamic, 1>& cell_rhs,
    const typename Eigen::Matrix<T, Eigen::Dynamic, 1>& solF)
{
    using matrix_type = Eigen::Matrix<T, Eigen::Dynamic, Eigen::Dynamic>;
    using vector_type = Eigen::Matrix<T, Eigen::Dynamic, 1>;

    auto cell_degree = hdi.cell_degree();
    auto face_degree = hdi.face_degree();
    auto num_cell_dofs = vector_basis_size(cell_degree, Mesh::dimension, Mesh::dimension);
    auto num_face_dofs = vector_basis_size(face_degree, Mesh::dimension-1, Mesh::dimension);

    auto fcs = faces(msh, cl);
    auto num_faces = fcs.size();

    size_t cell_size        = num_cell_dofs;
    size_t all_faces_size   = num_face_dofs * num_faces;

    vector_type ret( cell_size + all_faces_size );

    matrix_type K_TT = local_mat.topLeftCorner(cell_size, cell_size);
    matrix_type K_TF = local_mat.topRightCorner(cell_size, all_faces_size);

    vector_type solT = K_TT.llt().solve(cell_rhs - K_TF*solF);

    ret.head(cell_size)         = solT;
    ret.tail(all_faces_size)    = solF;

    return ret;
}

template<typename Mesh>
Matrix<typename Mesh::coordinate_type, Dynamic, Dynamic>
make_hho_scalar_stabilization(const Mesh& msh, const typename Mesh::cell_type& cl,
                              const Matrix<typename Mesh::coordinate_type, Dynamic, Dynamic> reconstruction,
                              const hho_degree_info& di)
{
    using T = typename Mesh::coordinate_type;

    auto recdeg = di.reconstruction_degree();
    auto celdeg = di.cell_degree();
    auto facdeg = di.face_degree();

    auto rbs = scalar_basis_size(recdeg, Mesh::dimension);
    auto cbs = scalar_basis_size(celdeg, Mesh::dimension);
    auto fbs = scalar_basis_size(facdeg, Mesh::dimension-1);

    auto cb = make_scalar_monomial_basis(msh, cl, recdeg);

    Matrix<T, Dynamic, Dynamic> mass_mat = Matrix<T, Dynamic, Dynamic>::Zero(rbs, rbs);
    auto cell_quadpoints = integrate(msh, cl, 2*recdeg);
    for (auto& qp : cell_quadpoints)
    {
        auto c_phi = cb.eval_functions(qp.point());
        mass_mat += qp.weight() * c_phi * c_phi.transpose();
    }

    // Build \pi_F^k (v_F - P_T^K v) equations (21) and (22)

    //Step 1: compute \pi_T^k p_T^k v (third term).
    Matrix<T, Dynamic, Dynamic> M1 = mass_mat.block(0, 0, cbs, cbs);
    Matrix<T, Dynamic, Dynamic> M2 = mass_mat.block(0, 1, cbs, rbs-1);
    Matrix<T, Dynamic, Dynamic> proj1 = -M1.llt().solve(M2*reconstruction);

    //Step 2: v_T - \pi_T^k p_T^k v (first term minus third term)
    Matrix<T, Dynamic, Dynamic> I_T = Matrix<T, Dynamic, Dynamic>::Identity(cbs, cbs);
    proj1.block(0, 0, cbs, cbs) += I_T;

    auto fcs = faces(msh, cl);
    auto num_faces = fcs.size();

    Matrix<T, Dynamic, Dynamic> data = Matrix<T, Dynamic, Dynamic>::Zero(cbs+num_faces*fbs, cbs+num_faces*fbs);

    auto h = diameter(msh, cl);

    // Step 3: project on faces (eqn. 21)
    for (size_t face_i = 0; face_i < num_faces; face_i++)
    {
        auto fc = fcs[face_i];
        auto fb = make_scalar_monomial_basis(msh, fc, facdeg);

        Matrix<T, Dynamic, Dynamic> face_mass_matrix    = Matrix<T, Dynamic, Dynamic>::Zero(fbs, fbs);
        Matrix<T, Dynamic, Dynamic> face_trace_matrix   = Matrix<T, Dynamic, Dynamic>::Zero(fbs, rbs);

        auto face_quadpoints = integrate(msh, fc, 2*recdeg);
        for (auto& qp : face_quadpoints)
        {
            auto f_phi = fb.eval_functions(qp.point());
            auto c_phi = cb.eval_functions(qp.point());
            Matrix<T, Dynamic, 1> q_f_phi = qp.weight() * f_phi;
            face_mass_matrix += q_f_phi * f_phi.transpose();
            face_trace_matrix += q_f_phi * c_phi.transpose();
        }

        LLT<Matrix<T, Dynamic, Dynamic>> piKF;
        piKF.compute(face_mass_matrix);

        // Step 3a: \pi_F^k( v_F - p_T^k v )
        Matrix<T, Dynamic, Dynamic> MR1 = face_trace_matrix.block(0, 1, fbs, rbs-1);

        Matrix<T, Dynamic, Dynamic> proj2 = piKF.solve(MR1*reconstruction);
        Matrix<T, Dynamic, Dynamic> I_F = Matrix<T, Dynamic, Dynamic>::Identity(fbs, fbs);
        proj2.block(0, cbs+face_i*fbs, fbs, fbs) -= I_F;

        // Step 3b: \pi_F^k( v_T - \pi_T^k p_T^k v )
        Matrix<T, Dynamic, Dynamic> MR2 = face_trace_matrix.block(0, 0, fbs, cbs);
        Matrix<T, Dynamic, Dynamic> proj3 = piKF.solve(MR2*proj1);
        Matrix<T, Dynamic, Dynamic> BRF = proj2 + proj3;

        data += BRF.transpose() * face_mass_matrix * BRF / h;
    }

    return data;
}


template<typename Mesh>
Matrix<typename Mesh::coordinate_type, Dynamic, Dynamic>
make_hho_scalar_stabilization_2(const Mesh& msh, const typename Mesh::cell_type& cl,
                                const Matrix<typename Mesh::coordinate_type, Dynamic, Dynamic> reconstruction,
                                const hho_degree_info& di)
{
    using T = typename Mesh::coordinate_type;

    auto recdeg = di.reconstruction_degree();
    auto celdeg = di.cell_degree();
    auto facdeg = di.face_degree();

    auto rbs = scalar_basis_size(recdeg, Mesh::dimension);
    auto cbs = scalar_basis_size(celdeg, Mesh::dimension);
    auto fbs = scalar_basis_size(facdeg, Mesh::dimension-1);

    auto cb = make_scalar_monomial_basis(msh, cl, recdeg);

    Matrix<T, Dynamic, Dynamic> mass_mat = Matrix<T, Dynamic, Dynamic>::Zero(rbs, rbs);
    auto cell_quadpoints = integrate(msh, cl, 2*recdeg);
    for (auto& qp : cell_quadpoints)
    {
        auto c_phi = cb.eval_functions(qp.point());
        mass_mat += qp.weight() * c_phi * c_phi.transpose();
    }

    // Build \pi_F^k (v_F - P_T^K v) equations (21) and (22)

    //Step 1: compute \pi_T^k p_T^k v (third term).
    Matrix<T, Dynamic, Dynamic> M1 = mass_mat.block(0, 0, cbs, cbs);
    Matrix<T, Dynamic, Dynamic> M2 = mass_mat.block(0, 1, cbs, rbs-1);
    Matrix<T, Dynamic, Dynamic> proj1 = -M1.llt().solve(M2*reconstruction);

    //Step 2: v_T - \pi_T^k p_T^k v (first term minus third term)
    Matrix<T, Dynamic, Dynamic> I_T = Matrix<T, Dynamic, Dynamic>::Identity(cbs, cbs);
    proj1.block(0, 0, cbs, cbs) += I_T;

    auto fcs = faces(msh, cl);
    auto num_faces = fcs.size();

    Matrix<T, Dynamic, Dynamic> data = Matrix<T, Dynamic, Dynamic>::Zero(cbs+num_faces*fbs, cbs+num_faces*fbs);

    auto h = diameter(msh, cl);

    // Step 3: project on faces (eqn. 21)
    for (size_t face_i = 0; face_i < num_faces; face_i++)
    {
        auto fc = fcs[face_i];
        auto fb = make_scalar_monomial_basis(msh, fc, facdeg);

        Matrix<T, Dynamic, Dynamic> face_mass_matrix    = Matrix<T, Dynamic, Dynamic>::Zero(fbs, fbs);
        Matrix<T, Dynamic, Dynamic> face_trace_matrix   = Matrix<T, Dynamic, Dynamic>::Zero(fbs, rbs);

        auto face_quadpoints = integrate(msh, fc, 2*recdeg);
        for (auto& qp : face_quadpoints)
        {
            auto f_phi = fb.eval_functions(qp.point());
            auto c_phi = cb.eval_functions(qp.point());
            Matrix<T, Dynamic, 1> q_f_phi = qp.weight() * f_phi;
            face_mass_matrix += q_f_phi * f_phi.transpose();
            face_trace_matrix += q_f_phi * c_phi.transpose();
        }

        LLT<Matrix<T, Dynamic, Dynamic>> piKF;
        piKF.compute(face_mass_matrix);

        // Step 3a: \pi_F^k( v_F - p_T^k v )
        Matrix<T, Dynamic, Dynamic> MR1 = face_trace_matrix.block(0, 1, fbs, rbs-1);
        Matrix<T, Dynamic, Dynamic> A = MR1 * reconstruction;

        Matrix<T, Dynamic, Dynamic> proj2 = piKF.solve(A);
        Matrix<T, Dynamic, Dynamic> I_F = Matrix<T, Dynamic, Dynamic>::Identity(fbs, fbs);
        proj2.block(0, cbs+face_i*fbs, fbs, fbs) -= I_F;
        A.block(0, cbs+face_i*fbs, fbs, fbs) -= face_mass_matrix;

        // Step 3b: \pi_F^k( v_T - \pi_T^k p_T^k v )
        Matrix<T, Dynamic, Dynamic> MR2 = face_trace_matrix.block(0, 0, fbs, cbs);
        Matrix<T, Dynamic, Dynamic> B = MR2 * proj1;
        Matrix<T, Dynamic, Dynamic> proj3 = piKF.solve(B);
        Matrix<T, Dynamic, Dynamic> BRF = proj2 + proj3;

        data += BRF.transpose() * (A+B) / h;
    }

    return data;
}



template<typename Mesh>
Matrix<typename Mesh::coordinate_type, Dynamic, Dynamic>
make_hho_vector_stabilization(const Mesh& msh, const typename Mesh::cell_type& cl,
                              const Matrix<typename Mesh::coordinate_type, Dynamic, Dynamic> reconstruction,
                              const hho_degree_info& di)
{
    using T = typename Mesh::coordinate_type;

    auto recdeg = di.reconstruction_degree();
    auto celdeg = di.cell_degree();
    auto facdeg = di.face_degree();

    auto rbs = vector_basis_size(recdeg, Mesh::dimension, Mesh::dimension);
    auto cbs = vector_basis_size(celdeg, Mesh::dimension, Mesh::dimension);
    auto fbs = vector_basis_size(facdeg, Mesh::dimension-1, Mesh::dimension);

    size_t N = Mesh::dimension;

    auto cb = make_vector_monomial_basis(msh, cl, recdeg);

    Matrix<T, Dynamic, Dynamic> mass_mat = Matrix<T, Dynamic, Dynamic>::Zero(rbs, rbs);
    auto cell_quadpoints = integrate(msh, cl, 2*recdeg);
    for (auto& qp : cell_quadpoints)
    {
        auto c_phi = cb.eval_functions(qp.point());
        mass_mat += qp.weight() * priv::outer_product(c_phi, c_phi);
    }

    // Build \pi_F^k (v_F - P_T^K v) equations (21) and (22)

    //Step 1: compute \pi_T^k p_T^k v (third term).
    Matrix<T, Dynamic, Dynamic> M1 = mass_mat.block(0, 0, cbs, cbs);
    Matrix<T, Dynamic, Dynamic> M2 = mass_mat.block(0, N, cbs, rbs-N);
    Matrix<T, Dynamic, Dynamic> proj1 = -M1.llt().solve(M2*reconstruction);

    //Step 2: v_T - \pi_T^k p_T^k v (first term minus third term)
    Matrix<T, Dynamic, Dynamic> I_T = Matrix<T, Dynamic, Dynamic>::Identity(cbs, cbs);
    proj1.block(0, 0, cbs, cbs) += I_T;

    auto fcs = faces(msh, cl);
    auto num_faces = fcs.size();

    Matrix<T, Dynamic, Dynamic> data = Matrix<T, Dynamic, Dynamic>::Zero(cbs+num_faces*fbs, cbs+num_faces*fbs);

    // Step 3: project on faces (eqn. 21)
    for (size_t face_i = 0; face_i < num_faces; face_i++)
    {
        auto h = diameter(msh, fcs[face_i]);
        auto fc = fcs[face_i];
        auto fb = make_vector_monomial_basis(msh, fc, facdeg);

        Matrix<T, Dynamic, Dynamic> face_mass_matrix    = Matrix<T, Dynamic, Dynamic>::Zero(fbs, fbs);
        Matrix<T, Dynamic, Dynamic> face_trace_matrix   = Matrix<T, Dynamic, Dynamic>::Zero(fbs, rbs);

        auto face_quadpoints = integrate(msh, fc, 2*recdeg);
        for (auto& qp : face_quadpoints)
        {
            auto f_phi = fb.eval_functions(qp.point());
            auto c_phi = cb.eval_functions(qp.point());
            Matrix<T, Dynamic, Mesh::dimension> q_f_phi = qp.weight() * f_phi;
            face_mass_matrix += priv::outer_product(f_phi, q_f_phi);
            face_trace_matrix += priv::outer_product(c_phi, q_f_phi);
        }

        LLT<Matrix<T, Dynamic, Dynamic>> piKF;
        piKF.compute(face_mass_matrix);

        // Step 3a: \pi_F^k( v_F - p_T^k v )
        Matrix<T, Dynamic, Dynamic> MR1 = face_trace_matrix.block(0, N, fbs, rbs-N);

        Matrix<T, Dynamic, Dynamic> proj2 = piKF.solve(MR1*reconstruction);
        Matrix<T, Dynamic, Dynamic> I_F = Matrix<T, Dynamic, Dynamic>::Identity(fbs, fbs);
        proj2.block(0, cbs+face_i*fbs, fbs, fbs) -= I_F;

        // Step 3b: \pi_F^k( v_T - \pi_T^k p_T^k v )
        Matrix<T, Dynamic, Dynamic> MR2 = face_trace_matrix.block(0, 0, fbs, cbs);
        Matrix<T, Dynamic, Dynamic> proj3 = piKF.solve(MR2*proj1);
        Matrix<T, Dynamic, Dynamic> BRF = proj2 + proj3;

        data += BRF.transpose() * face_mass_matrix * BRF / h;
    }

    return data;
}

#if 0
template<typename Mesh>
Matrix<typename Mesh::coordinate_type, Dynamic, Dynamic>
<<<<<<< HEAD
make_hho_simple_stabilization_vector(const Mesh& msh, const typename Mesh::cell_type& cl,
                      const hho_degree_info& di)
=======
make_hdg_vector_stabilization(const Mesh& msh, const typename Mesh::cell_type& cl, const hho_degree_info& di)
{
    using T = typename Mesh::coordinate_type;

    const auto celdeg = di.cell_degree();
    const auto facdeg = di.face_degree();

    const auto cbs = vector_basis_size(celdeg, Mesh::dimension, Mesh::dimension);
    const auto fbs = vector_basis_size(facdeg, Mesh::dimension - 1, Mesh::dimension);

    auto       fcs       = faces(msh, cl);
    const auto num_faces = fcs.size();
    auto       cb        = make_vector_monomial_basis(msh, cl, celdeg);

    Matrix<T, Dynamic, Dynamic> data = Matrix<T, Dynamic, Dynamic>::Zero(cbs + num_faces * fbs, cbs + num_faces * fbs);
    Matrix<T, Dynamic, Dynamic> If   = Matrix<T, Dynamic, Dynamic>::Identity(fbs, fbs);

    for (size_t face_i = 0; face_i < num_faces; face_i++)
    {
        auto h  = diameter(msh, fcs[face_i]);
        auto fc = fcs[face_i];
        auto fb = make_vector_monomial_basis(msh, fc, facdeg);

        Matrix<T, Dynamic, Dynamic> oper  = Matrix<T, Dynamic, Dynamic>::Zero(fbs, cbs + num_faces * fbs);
        Matrix<T, Dynamic, Dynamic> tr    = Matrix<T, Dynamic, Dynamic>::Zero(fbs, cbs + num_faces * fbs);
        Matrix<T, Dynamic, Dynamic> mass  = Matrix<T, Dynamic, Dynamic>::Zero(fbs, fbs);
        Matrix<T, Dynamic, Dynamic> trace = Matrix<T, Dynamic, Dynamic>::Zero(fbs, cbs);

        oper.block(0, cbs + face_i * fbs, fbs, fbs) = -If;

        auto face_quadpoints = integrate(msh, fc, 2 * facdeg);
        for (auto& qp : face_quadpoints)
        {
            auto                                f_phi   = fb.eval_functions(qp.point());
            auto                                c_phi   = cb.eval_functions(qp.point());
            Matrix<T, Dynamic, Mesh::dimension> q_f_phi = qp.weight() * f_phi;

            mass += priv::outer_product(f_phi, q_f_phi);
            trace += priv::outer_product(c_phi, q_f_phi);
        }

        tr.block(0, cbs + face_i * fbs, fbs, fbs) = -mass;
        tr.block(0, 0, fbs, cbs)             = trace;

        oper.block(0, 0, fbs, cbs) = mass.llt().solve(trace);

        data += oper.transpose() * tr / h;
    }

    return data;
}

template<typename Mesh>
Matrix<typename Mesh::coordinate_type, Dynamic, 1>
project_function(const Mesh& msh, const typename Mesh::cell_type& cl,
                 const hho_degree_info& hdi,
                 const scalar_rhs_function<Mesh>& f, size_t di = 0)
>>>>>>> 84e94409
{
    using T = typename Mesh::coordinate_type;

    auto recdeg = di.reconstruction_degree();
    auto celdeg = di.cell_degree();
    auto facdeg = di.face_degree();

    auto rbs = vector_basis_size(recdeg, Mesh::dimension, Mesh::dimension);
    auto cbs = vector_basis_size(celdeg, Mesh::dimension, Mesh::dimension);
    auto fbs = vector_basis_size(facdeg, Mesh::dimension-1, Mesh::dimension);

    size_t N = Mesh::dimension;

    auto cb = make_vector_monomial_basis(msh, cl, recdeg);

    Matrix<T, Dynamic, Dynamic> mass_mat = Matrix<T, Dynamic, Dynamic>::Zero(rbs, rbs);
    auto cell_quadpoints = integrate(msh, cl, 2*recdeg);
    for (auto& qp : cell_quadpoints)
    {
        auto c_phi = cb.eval_functions(qp.point());
        mass_mat += qp.weight() * priv::outer_product(c_phi, c_phi);
    }

    // Build \pi_F^k (v_F - P_T^K v) equations (21) and (22)

    //Step 1: compute \pi_T^k p_T^k v (third term).
    Matrix<T, Dynamic, Dynamic> M1 = mass_mat.block(0, 0, cbs, cbs);
    Matrix<T, Dynamic, Dynamic> M2 = mass_mat.block(0, N, cbs, rbs-N);
    Matrix<T, Dynamic, Dynamic> proj1 = -M1.llt().solve(M2*reconstruction);

    //Step 2: v_T - \pi_T^k p_T^k v (first term minus third term)
    Matrix<T, Dynamic, Dynamic> I_T = Matrix<T, Dynamic, Dynamic>::Identity(cbs, cbs);
    proj1.block(0, 0, cbs, cbs) += I_T;

    auto fcs = faces(msh, cl);
    auto num_faces = fcs.size();

    Matrix<T, Dynamic, Dynamic> data = Matrix<T, Dynamic, Dynamic>::Zero(cbs+num_faces*fbs, cbs+num_faces*fbs);

    // Step 3: project on faces (eqn. 21)
    for (size_t face_i = 0; face_i < num_faces; face_i++)
    {
<<<<<<< HEAD
        auto h = diameter(msh, fcs[face_i]);
        auto fc = fcs[face_i];
        auto fb = make_vector_monomial_basis(msh, fc, facdeg);

        Matrix<T, Dynamic, Dynamic> face_mass_matrix    = Matrix<T, Dynamic, Dynamic>::Zero(fbs, fbs);
        Matrix<T, Dynamic, Dynamic> face_trace_matrix   = Matrix<T, Dynamic, Dynamic>::Zero(fbs, rbs);

        auto face_quadpoints = integrate(msh, fc, 2*recdeg);
        for (auto& qp : face_quadpoints)
        {
            auto f_phi = fb.eval_functions(qp.point());
            auto c_phi = cb.eval_functions(qp.point());
            Matrix<T, Dynamic, Mesh::dimension> q_f_phi = qp.weight() * f_phi;
            face_mass_matrix += priv::outer_product(f_phi, q_f_phi);
            face_trace_matrix += priv::outer_product(c_phi, q_f_phi);
        }

        LLT<Matrix<T, Dynamic, Dynamic>> piKF;
        piKF.compute(face_mass_matrix);

        // Step 3a: \pi_F^k( v_F - p_T^k v )
        Matrix<T, Dynamic, Dynamic> MR1 = face_trace_matrix.block(0, N, fbs, rbs-N);

        Matrix<T, Dynamic, Dynamic> proj2 = piKF.solve(MR1*reconstruction);
        Matrix<T, Dynamic, Dynamic> I_F = Matrix<T, Dynamic, Dynamic>::Identity(fbs, fbs);
        proj2.block(0, cbs+face_i*fbs, fbs, fbs) -= I_F;

        // Step 3b: \pi_F^k( v_T - \pi_T^k p_T^k v )
        Matrix<T, Dynamic, Dynamic> MR2   = face_trace_matrix.block(0, 0, fbs, cbs);
        Matrix<T, Dynamic, Dynamic> proj3 = piKF.solve(MR2*proj1);
        Matrix<T, Dynamic, Dynamic> BRF   = proj2 + proj3;

        data += BRF.transpose() * face_mass_matrix * BRF / h;
    }

    return data;
}
#endif

template<typename Mesh>
Matrix<typename Mesh::coordinate_type, Dynamic, 1>
project_function(const Mesh& msh, const typename Mesh::cell_type& cl,
                 const scalar_rhs_function<Mesh>& f, const size_t degree, size_t di = 0)
{
    using T = typename Mesh::coordinate_type;

    auto cbs = scalar_basis_size(degree, Mesh::dimension);
    auto fbs = scalar_basis_size(degree, Mesh::dimension-1);
    auto num_faces = howmany_faces(msh, cl);

    Matrix<T, Dynamic, 1> ret = Matrix<T, Dynamic, 1>::Zero(cbs+num_faces*fbs);

    auto cb = make_scalar_monomial_basis(msh, cl, degree);
    Matrix<T, Dynamic, Dynamic> cell_mm = make_mass_matrix(msh, cl, cb, di);
    Matrix<T, Dynamic, 1> cell_rhs = make_rhs(msh, cl, cb, f, di);
    ret.block(0, 0, cbs, 1) = cell_mm.llt().solve(cell_rhs);

    auto fcs = faces(msh, cl);
    for (size_t i = 0; i < num_faces; i++)
    {
        auto fc = fcs[i];
        auto fb = make_scalar_monomial_basis(msh, fc, degree);
        Matrix<T, Dynamic, Dynamic> face_mm = make_mass_matrix(msh, fc, fb, di);
        Matrix<T, Dynamic, 1> face_rhs = make_rhs(msh, fc, fb, f, di);
        ret.block(cbs+i*fbs, 0, fbs, 1) = face_mm.llt().solve(face_rhs);
    }

    return ret;
}

template<typename Mesh>
Matrix<typename Mesh::coordinate_type, Dynamic, 1>
project_function(const Mesh& msh, const typename Mesh::cell_type& cl,
                 const hho_degree_info& hdi,
                 const scalar_rhs_function<Mesh>& f, size_t di = 0)
{
    using T = typename Mesh::coordinate_type;

    auto cbs = scalar_basis_size(hdi.cell_degree(), Mesh::dimension);
    auto fbs = scalar_basis_size(hdi.face_degree(), Mesh::dimension-1);
    auto num_faces = howmany_faces(msh, cl);

    Matrix<T, Dynamic, 1> ret = Matrix<T, Dynamic, 1>::Zero(cbs+num_faces*fbs);

    auto cb = make_scalar_monomial_basis(msh, cl, hdi.cell_degree());
    Matrix<T, Dynamic, Dynamic> cell_mm = make_mass_matrix(msh, cl, cb, di);
    Matrix<T, Dynamic, 1> cell_rhs = make_rhs(msh, cl, cb, f, di);
    ret.block(0, 0, cbs, 1) = cell_mm.llt().solve(cell_rhs);

    auto fcs = faces(msh, cl);
    for (size_t i = 0; i < num_faces; i++)
    {
        auto fc = fcs[i];
        auto fb = make_scalar_monomial_basis(msh, fc, hdi.face_degree());
        Matrix<T, Dynamic, Dynamic> face_mm = make_mass_matrix(msh, fc, fb, di);
        Matrix<T, Dynamic, 1> face_rhs = make_rhs(msh, fc, fb, f, di);
        ret.block(cbs+i*fbs, 0, fbs, 1) = face_mm.llt().solve(face_rhs);
    }

    return ret;
}

template<typename Mesh>
Matrix<typename Mesh::coordinate_type, Dynamic, 1>
project_function(const Mesh& msh, const typename Mesh::cell_type& cl,
                 const hho_degree_info& hdi,
                 const vector_rhs_function<Mesh>& f, size_t di = 0)
{
    using T = typename Mesh::coordinate_type;

    auto cbs = vector_basis_size(hdi.cell_degree(), Mesh::dimension, Mesh::dimension);
    auto fbs = vector_basis_size(hdi.face_degree(), Mesh::dimension-1, Mesh::dimension);
    auto num_faces = howmany_faces(msh, cl);

    Matrix<T, Dynamic, 1> ret = Matrix<T, Dynamic, 1>::Zero(cbs+num_faces*fbs);

    auto cb = make_vector_monomial_basis(msh, cl, hdi.cell_degree());
    Matrix<T, Dynamic, Dynamic> cell_mm = make_mass_matrix(msh, cl, cb, di);
    Matrix<T, Dynamic, 1> cell_rhs = make_rhs(msh, cl, cb, f, di);
    ret.block(0, 0, cbs, 1) = cell_mm.llt().solve(cell_rhs);

    auto fcs = faces(msh, cl);
    for (size_t i = 0; i < num_faces; i++)
    {
        auto fc = fcs[i];
        auto fb = make_vector_monomial_basis(msh, fc, hdi.face_degree());
        Matrix<T, Dynamic, Dynamic> face_mm = make_mass_matrix(msh, fc, fb, di);
        Matrix<T, Dynamic, 1> face_rhs = make_rhs(msh, fc, fb, f, di);
        ret.block(cbs+i*fbs, 0, fbs, 1) = face_mm.llt().solve(face_rhs);
=======
        ret.segment(cbs + i * fbs, fbs) = project_function(msh, fcs[i], hdi, f, di);
>>>>>>> 84e94409
    }

    return ret;
}

template<typename Mesh>
Matrix<typename Mesh::coordinate_type, Dynamic, 1>
project_function(const Mesh&                      msh,
                 const typename Mesh::face_type&  fc,
                 const hho_degree_info&           hdi,
                 const vector_rhs_function<Mesh>& f,
                 size_t                           di = 0)
{
    using T = typename Mesh::coordinate_type;

    auto fbs       = vector_basis_size(hdi.face_degree(), Mesh::dimension - 1, Mesh::dimension);

    Matrix<T, Dynamic, 1> ret = Matrix<T, Dynamic, 1>::Zero(fbs);

    auto                        fb       = make_vector_monomial_basis(msh, fc, hdi.face_degree());
    Matrix<T, Dynamic, Dynamic> face_mm  = make_mass_matrix(msh, fc, fb, di);
    Matrix<T, Dynamic, 1>       face_rhs = make_rhs(msh, fc, fb, f, di);
    ret.block(0, 0, fbs, 1)  = face_mm.llt().solve(face_rhs);

   return ret;
}

#if 0
template<typename Mesh>
Matrix<typename Mesh::coordinate_type, Dynamic, Dynamic>
project_tensor( const Mesh& msh, const typename Mesh::cell_type& cl,
                const hho_degree_info&           hdi,
                const vector_rhs_function<Mesh>& f, size_t di = 0)
{
    using T = typename Mesh::coordinate_type;

    auto cb  =  make_vector_monomial_basis(msh, cl, hdi.cell_degree());
    auto cbs =  vector_basis_size(hdi.cell_degree(), Mesh::dimension, Mesh::dimension);

    Matrix<T, Dynamic, Dynamic> cell_mm = make_mass_matrix(msh, cl, cb, di);
    Matrix<T, Dynamic, 1> rhs = Matrix<T, Dynamic, 1>::Zero(cbs);
    //Matrix<T, Dynamic, 1> cell_rhs = make_rhs(msh, cl, cb, f, di);

    auto qps = integrate(msh, cl, 2*(hdi.cell_degree()+di));

    for (auto& qp : qps)
    {
        auto phi = cb.eval_functions(qp.point());
        auto rhs_func = f(qp.point());
        for(auto i = 0; i < cbs; i++)
            rhs(i) += qp.weight() * phi(i) * rhs_func;
    }

    return cell_mm.llt().solve(rhs);
}
template<typename Mesh>
Matrix<typename Mesh::coordinate_type, Dynamic, Dynamic>
project_tensor( const Mesh& msh, const typename Mesh::cell_type& cl,
                const hho_degree_info&           hdi,
                const matrix_rhs_function<Mesh>& f, size_t di = 0)
{
    using T = typename Mesh::coordinate_type;

    auto cb  =  make_matrix_monomial_basis(msh, cl, hdi.cell_degree());
    auto cbs =  matrix_basis_size(hdi.cell_degree(), Mesh::dimension, Mesh::dimension);

    Matrix<T, Dynamic, Dynamic> cell_mm = make_mass_matrix(msh, cl, cb, di);
    Matrix<T, Dynamic, 1> rhs = Matrix<T, Dynamic, 1>::Zero(cbs);
    //Matrix<T, Dynamic, 1> cell_rhs = make_rhs(msh, cl, cb, f, di);

    auto qps = integrate(msh, cl, 2*(hdi.cell_degree()+di));

    for (auto& qp : qps)
    {
        auto phi = cb.eval_functions(qp.point());
        auto rhs_func = f(qp.point());
        rhs += qp.weight() * priv::outer_product(phi, rhs_func);
    }

    return cell_mm.llt().solve(rhs);
}
#endif
namespace priv
{

template<typename Mesh>
size_t
offset(const Mesh& msh, const typename Mesh::cell_type& cl)
{
    auto itor = std::lower_bound(msh.cells_begin(), msh.cells_end(), cl);
    if ( itor == msh.cells_end() )
        throw std::logic_error("Cell not found: this is likely a bug.");

    return std::distance(msh.cells_begin(), itor);
}

template<typename Mesh>
size_t
offset(const Mesh& msh, const typename Mesh::face_type& fc)
{
    auto itor = std::lower_bound(msh.faces_begin(), msh.faces_end(), fc);
    if ( itor == msh.faces_end() )
        throw std::logic_error("Face not found: this is likely a bug.");

    return std::distance(msh.faces_begin(), itor);
}


} // priv


template<typename Mesh>
class diffusion_condensed_assembler
{
    using T = typename Mesh::coordinate_type;
    std::vector<size_t>                 compress_table;
    std::vector<size_t>                 expand_table;

    hho_degree_info                     di;

    std::vector< Triplet<T> >           triplets;

    size_t      num_all_faces, num_dirichlet_faces, num_other_faces;

    class assembly_index
    {
        size_t  idx;
        bool    assem;

    public:
        assembly_index(size_t i, bool as)
            : idx(i), assem(as)
        {}

        operator size_t() const
        {
            if (!assem)
                throw std::logic_error("Invalid assembly_index");

            return idx;
        }

        bool assemble() const
        {
            return assem;
        }

        friend std::ostream& operator<<(std::ostream& os, const assembly_index& as)
        {
            os << "(" << as.idx << "," << as.assem << ")";
            return os;
        }
    };

public:

    SparseMatrix<T>         LHS;
    Matrix<T, Dynamic, 1>   RHS;

    diffusion_condensed_assembler(const Mesh& msh, hho_degree_info hdi)
        : di(hdi)
    {
        auto is_dirichlet = [&](const typename Mesh::face_type& fc) -> bool {
            return msh.is_boundary(fc);
        };

        num_all_faces = msh.faces_size();
        num_dirichlet_faces = std::count_if(msh.faces_begin(), msh.faces_end(), is_dirichlet);
        num_other_faces = num_all_faces - num_dirichlet_faces;

        compress_table.resize( num_all_faces );
        expand_table.resize( num_other_faces );

        size_t compressed_offset = 0;
        for (size_t i = 0; i < num_all_faces; i++)
        {
            auto fc = *std::next(msh.faces_begin(), i);
            if ( !is_dirichlet(fc) )
            {
                compress_table.at(i) = compressed_offset;
                expand_table.at(compressed_offset) = i;
                compressed_offset++;
            }
        }

        auto fbs = scalar_basis_size(hdi.face_degree(), Mesh::dimension-1);

        auto system_size = fbs * num_other_faces;

        LHS = SparseMatrix<T>( system_size, system_size );
        RHS = Matrix<T, Dynamic, 1>::Zero( system_size );
    }

#if 0
    void dump_tables() const
    {
        std::cout << "Compress table: " << std::endl;
        for (size_t i = 0; i < compress_table.size(); i++)
            std::cout << i << " -> " << compress_table.at(i) << std::endl;
    }
#endif

    template<typename Function>
    void
    assemble(const Mesh& msh, const typename Mesh::cell_type& cl,
             const Matrix<T, Dynamic, Dynamic>& lhs,
             const Matrix<T, Dynamic, 1>& rhs,
             const Function& dirichlet_bf)
    {
        auto is_dirichlet = [&](const typename Mesh::face_type& fc) -> bool {
            return msh.is_boundary(fc);
        };

        auto fbs = scalar_basis_size(di.face_degree(), Mesh::dimension-1);

        auto fcs = faces(msh, cl);

        std::vector<assembly_index> asm_map;
        asm_map.reserve(fcs.size()*fbs);

        Matrix<T, Dynamic, 1> dirichlet_data = Matrix<T, Dynamic, 1>::Zero(fcs.size()*fbs);

        for (size_t face_i = 0; face_i < fcs.size(); face_i++)
        {
            auto fc = fcs[face_i];
            auto face_offset = priv::offset(msh, fc);
            auto face_LHS_offset = compress_table.at(face_offset)*fbs;

            bool dirichlet = is_dirichlet(fc);

            for (size_t i = 0; i < fbs; i++)
                asm_map.push_back( assembly_index(face_LHS_offset+i, !dirichlet) );

            if (dirichlet)
            {
                auto fb = make_scalar_monomial_basis(msh, fc, di.face_degree());

                Matrix<T, Dynamic, Dynamic> mass = make_mass_matrix(msh, fc, fb, di.face_degree());
                Matrix<T, Dynamic, 1> rhs = make_rhs(msh, fc, fb, dirichlet_bf, di.face_degree());
                dirichlet_data.block(face_i*fbs, 0, fbs, 1) = mass.llt().solve(rhs);
            }
        }

        for (size_t i = 0; i < lhs.rows(); i++)
        {
            if (!asm_map[i].assemble())
                continue;

            for (size_t j = 0; j < lhs.cols(); j++)
            {
                if ( asm_map[j].assemble() )
                    triplets.push_back( Triplet<T>(asm_map[i], asm_map[j], lhs(i,j)) );
                else
                    RHS(asm_map[i]) -= lhs(i,j) * dirichlet_data(j);
            }

            RHS(asm_map[i]) += rhs(i);
        }
    } // assemble()

    template<typename Function>
    Matrix<T, Dynamic, 1>
    take_local_data(const Mesh& msh, const typename Mesh::cell_type& cl,
    const Matrix<T, Dynamic, 1>& solution, const Function& dirichlet_bf)
    {
        auto facdeg = di.face_degree();
        auto fbs = scalar_basis_size(di.face_degree(), Mesh::dimension-1);
        auto fcs = faces(msh, cl);

        auto num_faces = fcs.size();

        Matrix<T, Dynamic, 1> ret = Matrix<T, Dynamic, 1>::Zero(num_faces*fbs);

        for (size_t face_i = 0; face_i < num_faces; face_i++)
        {
            auto fc = fcs[face_i];

            auto is_dirichlet = [&](const typename Mesh::face_type& fc) -> bool {
                return msh.is_boundary(fc);
            };

            bool dirichlet = is_dirichlet(fc);

            if (dirichlet)
            {
                auto fb = make_scalar_monomial_basis(msh, fc, di.face_degree());

                Matrix<T, Dynamic, Dynamic> mass = make_mass_matrix(msh, fc, fb, di.face_degree());
                Matrix<T, Dynamic, 1> rhs = make_rhs(msh, fc, fb, dirichlet_bf, di.face_degree());
                ret.block(face_i*fbs, 0, fbs, 1) = mass.llt().solve(rhs);
            }
            else
            {
                auto face_offset = priv::offset(msh, fc);
                auto face_SOL_offset = compress_table.at(face_offset)*fbs;
                ret.block(face_i*fbs, 0, fbs, 1) = solution.block(face_SOL_offset, 0, fbs, 1);
            }
        }

        return ret;
    }

    void finalize(void)
    {
        LHS.setFromTriplets( triplets.begin(), triplets.end() );
        triplets.clear();

        dump_sparse_matrix(LHS, "diff.dat");
    }

    size_t num_assembled_faces() const
    {
        return num_other_faces;
    }

};



template<typename Mesh>
auto make_diffusion_assembler(const Mesh& msh, hho_degree_info hdi)
{
    return diffusion_condensed_assembler<Mesh>(msh, hdi);
}



template<typename Mesh>
class diffusion_condensed_assembler_vector
{
    using T = typename Mesh::coordinate_type;
    std::vector<size_t>                 compress_table;
    std::vector<size_t>                 expand_table;

    hho_degree_info                     di;

    std::vector< Triplet<T> >           triplets;

    size_t      num_all_faces, num_dirichlet_faces, num_other_faces;

    class assembly_index
    {
        size_t  idx;
        bool    assem;

    public:
        assembly_index(size_t i, bool as)
            : idx(i), assem(as)
        {}

        operator size_t() const
        {
            if (!assem)
                throw std::logic_error("Invalid assembly_index");

            return idx;
        }

        bool assemble() const
        {
            return assem;
        }

        friend std::ostream& operator<<(std::ostream& os, const assembly_index& as)
        {
            os << "(" << as.idx << "," << as.assem << ")";
            return os;
        }
    };

public:

    SparseMatrix<T>         LHS;
    Matrix<T, Dynamic, 1>   RHS;

    diffusion_condensed_assembler_vector(const Mesh& msh, hho_degree_info hdi)
        : di(hdi)
    {
        auto is_dirichlet = [&](const typename Mesh::face_type& fc) -> bool {
            return msh.is_boundary(fc);
        };

        num_all_faces = msh.faces_size();
        num_dirichlet_faces = std::count_if(msh.faces_begin(), msh.faces_end(), is_dirichlet);
        num_other_faces = num_all_faces - num_dirichlet_faces;

        compress_table.resize( num_all_faces );
        expand_table.resize( num_other_faces );

        size_t compressed_offset = 0;
        for (size_t i = 0; i < num_all_faces; i++)
        {
            auto fc = *std::next(msh.faces_begin(), i);
            if ( !is_dirichlet(fc) )
            {
                compress_table.at(i) = compressed_offset;
                expand_table.at(compressed_offset) = i;
                compressed_offset++;
            }
        }

        auto fbs = vector_basis_size(hdi.face_degree(), Mesh::dimension-1, Mesh::dimension);

        auto system_size = fbs * num_other_faces;

        LHS = SparseMatrix<T>( system_size, system_size );
        RHS = Matrix<T, Dynamic, 1>::Zero( system_size );
    }

#if 0
    void dump_tables() const
    {
        std::cout << "Compress table: " << std::endl;
        for (size_t i = 0; i < compress_table.size(); i++)
            std::cout << i << " -> " << compress_table.at(i) << std::endl;
    }
#endif

    template<typename Function>
    void
    assemble(const Mesh& msh, const typename Mesh::cell_type& cl,
             const Matrix<T, Dynamic, Dynamic>& lhs,
             const Matrix<T, Dynamic, 1>& rhs,
             const Function& dirichlet_bf)
    {
        auto is_dirichlet = [&](const typename Mesh::face_type& fc) -> bool {
            return msh.is_boundary(fc);
        };

        auto fbs = vector_basis_size(di.face_degree(), Mesh::dimension-1, Mesh::dimension);

        auto fcs = faces(msh, cl);

        std::vector<assembly_index> asm_map;
        asm_map.reserve(fcs.size()*fbs);

        Matrix<T, Dynamic, 1> dirichlet_data = Matrix<T, Dynamic, 1>::Zero(fcs.size()*fbs);

        for (size_t face_i = 0; face_i < fcs.size(); face_i++)
        {
            auto fc = fcs[face_i];
            auto face_offset = priv::offset(msh, fc);
            auto face_LHS_offset = compress_table.at(face_offset)*fbs;

            bool dirichlet = is_dirichlet(fc);

            for (size_t i = 0; i < fbs; i++)
                asm_map.push_back( assembly_index(face_LHS_offset+i, !dirichlet) );

            if (dirichlet)
            {
                auto fb = make_vector_monomial_basis(msh, fc, di.face_degree());

                Matrix<T, Dynamic, Dynamic> mass = make_mass_matrix(msh, fc, fb, di.face_degree());
                Matrix<T, Dynamic, 1> rhs = make_rhs(msh, fc, fb, dirichlet_bf, di.face_degree());
                dirichlet_data.block(face_i*fbs, 0, fbs, 1) = mass.llt().solve(rhs);
            }
        }

        for (size_t i = 0; i < lhs.rows(); i++)
        {
            if (!asm_map[i].assemble())
                continue;

            for (size_t j = 0; j < lhs.cols(); j++)
            {
                if ( asm_map[j].assemble() )
                    triplets.push_back( Triplet<T>(asm_map[i], asm_map[j], lhs(i,j)) );
                else
                    RHS(asm_map[i]) -= lhs(i,j) * dirichlet_data(j);
            }

            RHS(asm_map[i]) += rhs(i);
        }
    } // assemble()

    template<typename Function>
    Matrix<T, Dynamic, 1>
    take_local_data(const Mesh& msh, const typename Mesh::cell_type& cl,
    const Matrix<T, Dynamic, 1>& solution, const Function& dirichlet_bf)
    {
        auto facdeg = di.face_degree();
        auto fbs = vector_basis_size(di.face_degree(), Mesh::dimension-1,Mesh::dimension);
        auto fcs = faces(msh, cl);

        auto num_faces = fcs.size();

        Matrix<T, Dynamic, 1> ret = Matrix<T, Dynamic, 1>::Zero(num_faces*fbs);

        for (size_t face_i = 0; face_i < num_faces; face_i++)
        {
            auto fc = fcs[face_i];

            auto is_dirichlet = [&](const typename Mesh::face_type& fc) -> bool {
                return msh.is_boundary(fc);
            };

            bool dirichlet = is_dirichlet(fc);

            if (dirichlet)
            {
                auto fb = make_vector_monomial_basis(msh, fc, di.face_degree());

                Matrix<T, Dynamic, Dynamic> mass = make_mass_matrix(msh, fc, fb, di.face_degree());
                Matrix<T, Dynamic, 1> rhs = make_rhs(msh, fc, fb, dirichlet_bf, di.face_degree());
                ret.block(face_i*fbs, 0, fbs, 1) = mass.llt().solve(rhs);
            }
            else
            {
                auto face_offset = priv::offset(msh, fc);
                auto face_SOL_offset = compress_table.at(face_offset)*fbs;
                ret.block(face_i*fbs, 0, fbs, 1) = solution.block(face_SOL_offset, 0, fbs, 1);
            }
        }

        return ret;
    }

    void finalize(void)
    {
        LHS.setFromTriplets( triplets.begin(), triplets.end() );
        triplets.clear();

        dump_sparse_matrix(LHS, "diff.dat");
    }

    size_t num_assembled_faces() const
    {
        return num_other_faces;
    }

};



template<typename Mesh>
auto make_diffusion_assembler_vector(const Mesh& msh, hho_degree_info hdi)
{
    return diffusion_condensed_assembler_vector<Mesh>(msh, hdi);
}



template<typename Mesh>
auto
make_hho_stokes(const Mesh& msh, const typename Mesh::cell_type& cl,
                const hho_degree_info& hdi, const bool& use_sym_grad)
{
    if(use_sym_grad)
        return make_hho_vector_symmetric_laplacian(msh, cl, hdi);
    else
        return make_hho_vector_laplacian(msh, cl, hdi);
}


template<typename Mesh>
auto
make_hlow_stokes(const Mesh& msh, const typename Mesh::cell_type& cl,
                const hho_degree_info& hdi, const bool& use_sym_grad)
{
    if(use_sym_grad)
        return make_hlow_vector_symmetric_laplacian(msh, cl, hdi);
    else
        return make_hlow_vector_laplacian(msh, cl, hdi);
    //auto gr = make_hho_sym_gradrec_matrix(msh, cl, hdi);
}


template<typename Mesh>
class stokes_assembler
{
    using T = typename Mesh::coordinate_type;
    typedef disk::mechanics::BoundaryConditions<Mesh>    boundary_type;

    std::vector<size_t>                 compress_table;
    std::vector<size_t>                 expand_table;

    boundary_type                       m_bnd;
    hho_degree_info                     di;
    std::vector< Triplet<T> >           triplets;

    size_t      num_all_faces, num_dirichlet_faces, num_other_faces;
    size_t      cbs_A, cbs_B, fbs_A;
    size_t      system_size;

    class assembly_index
    {
        size_t  idx;
        bool    assem;

    public:
        assembly_index(size_t i, bool as)
            : idx(i), assem(as)
        {}

        operator size_t() const
        {
            if (!assem)
                throw std::logic_error("Invalid assembly_index");

            return idx;
        }

        bool assemble() const
        {
            return assem;
        }

        friend std::ostream& operator<<(std::ostream& os, const assembly_index& as)
        {
            os << "(" << as.idx << "," << as.assem << ")";
            return os;
        }
    };

public:

    SparseMatrix<T>         LHS;
    Matrix<T, Dynamic, 1>   RHS;

    stokes_assembler(const Mesh& msh, const hho_degree_info& hdi, const boundary_type& bnd)
        : di(hdi), m_bnd(bnd)
    {
        auto is_dirichlet = [&](const typename Mesh::face& fc) -> bool {

            auto fc_id = msh.lookup(fc);
            return bnd.is_dirichlet_face(fc_id);
        };

        num_all_faces = msh.faces_size();
        num_dirichlet_faces = std::count_if(msh.faces_begin(), msh.faces_end(), is_dirichlet);
        num_other_faces = num_all_faces - num_dirichlet_faces;

        compress_table.resize( num_all_faces );
        expand_table.resize( num_other_faces );

        size_t compressed_offset = 0;
        for (size_t i = 0; i < num_all_faces; i++)
        {
            auto fc = *std::next(msh.faces_begin(), i);
            if ( !is_dirichlet(fc) )
            {
                compress_table.at(i) = compressed_offset;
                expand_table.at(compressed_offset) = i;
                compressed_offset++;
            }
        }

        cbs_A = vector_basis_size(di.cell_degree(), Mesh::dimension, Mesh::dimension);
        fbs_A = vector_basis_size(di.face_degree(), Mesh::dimension-1, Mesh::dimension);
        cbs_B = scalar_basis_size(di.face_degree(), Mesh::dimension);


        system_size = cbs_A * msh.cells_size() + fbs_A * num_other_faces + cbs_B * msh.cells_size() + 1;

        LHS = SparseMatrix<T>( system_size, system_size );
        RHS = Matrix<T, Dynamic, 1>::Zero( system_size );

        // testing Boundary module of Nicolas
        auto num_face_dofs = vector_basis_size(di.face_degree(), Mesh::dimension-1, Mesh::dimension);
        size_t face_dofs = 0;
        for (size_t face_id = 0; face_id < msh.faces_size(); face_id++)
           face_dofs += num_face_dofs - m_bnd.dirichlet_imposed_dofs(face_id, di.face_degree());

        assert(face_dofs == fbs_A * num_other_faces);
    }

#if 0
    void dump_tables() const
    {
        std::cout << "Compress table: " << std::endl;
        for (size_t i = 0; i < compress_table.size(); i++)
            std::cout << i << " -> " << compress_table.at(i) << std::endl;
    }
#endif
    void
    initialize()
    {
        LHS = SparseMatrix<T>( system_size, system_size );
        RHS = Matrix<T, Dynamic, 1>::Zero( system_size );
        return;
    }

    void
    assemble(const Mesh& msh, const typename Mesh::cell_type& cl,
             const Matrix<T, Dynamic, Dynamic>& lhs_A,
             const Matrix<T, Dynamic, Dynamic>& lhs_B,
             const Matrix<T, Dynamic, 1>& rhs)
    {
        auto fcs = faces(msh, cl);

        std::vector<assembly_index> asm_map;
        asm_map.reserve(cbs_A + fcs.size()*fbs_A);

        auto cell_offset        = priv::offset(msh, cl);
        auto cell_LHS_offset    = cell_offset * cbs_A;

        auto B_offset = cbs_A * msh.cells_size() + fbs_A * num_other_faces + cbs_B * cell_offset;

        for (size_t i = 0; i < cbs_A; i++)
            asm_map.push_back( assembly_index(cell_LHS_offset+i, true) );

        Matrix<T, Dynamic, 1> dirichlet_data = Matrix<T, Dynamic, 1>::Zero(cbs_A + fcs.size()*fbs_A);

        for (size_t face_i = 0; face_i < fcs.size(); face_i++)
        {
            auto fc = fcs[face_i];
            auto face_offset = priv::offset(msh, fc);
            auto face_LHS_offset = cbs_A * msh.cells_size() + compress_table.at(face_offset)*fbs_A;

            auto fc_id = msh.lookup(fc);
            bool dirichlet = m_bnd.is_dirichlet_face(fc_id);

            for (size_t i = 0; i < fbs_A; i++)
                asm_map.push_back( assembly_index(face_LHS_offset+i, !dirichlet) );

            if (dirichlet)
            {
                auto fb = make_vector_monomial_basis(msh, fc, di.face_degree());
                auto eid = find_element_id(msh.faces_begin(), msh.faces_end(), fc);
                if (!eid.first) throw std::invalid_argument("This is a bug: face not found");

                const auto face_id                  = eid.second;

                auto dirichlet_fun  = m_bnd.dirichlet_boundary_func(face_id);

                Matrix<T, Dynamic, Dynamic> mass = make_mass_matrix(msh, fc, fb, di.face_degree());
                Matrix<T, Dynamic, 1> rhs = make_rhs(msh, fc, fb, dirichlet_fun, di.face_degree());
                dirichlet_data.block(cbs_A + face_i*fbs_A, 0, fbs_A, 1) = mass.llt().solve(rhs);
            }
        }

        assert( asm_map.size() == lhs_A.rows() && asm_map.size() == lhs_A.cols() );

        for (size_t i = 0; i < lhs_A.rows(); i++)
        {
            if (!asm_map[i].assemble())
                continue;

            for (size_t j = 0; j < lhs_A.cols(); j++)
            {
                if ( asm_map[j].assemble() )
                    triplets.push_back( Triplet<T>(asm_map[i], asm_map[j], lhs_A(i,j)) );
                else
                    RHS(asm_map[i]) -= lhs_A(i,j) * dirichlet_data(j);
            }
        }

        for (size_t i = 0; i < lhs_B.rows(); i++)
        {
            for (size_t j = 0; j < lhs_B.cols(); j++)
            {
                auto global_i = B_offset + i;
                auto global_j = asm_map[j];
                if ( asm_map[j].assemble() )
                {
                    triplets.push_back( Triplet<T>(global_i, global_j, lhs_B(i,j)) );
                    triplets.push_back( Triplet<T>(global_j, global_i, lhs_B(i,j)) );
                }
                else
                    RHS(global_i) -= lhs_B(i,j)*dirichlet_data(j);
            }
        }

        auto scalar_cell_basis = make_scalar_monomial_basis(msh, cl, di.face_degree());
        auto qps = integrate(msh, cl, di.face_degree());
        Matrix<T, Dynamic, 1> mult = Matrix<T, Dynamic, 1>::Zero( scalar_cell_basis.size() );
        for (auto& qp : qps)
        {
            auto phi = scalar_cell_basis.eval_functions(qp.point());
            mult += qp.weight() * phi;
        }
        auto mult_offset = cbs_A * msh.cells_size() + fbs_A * num_other_faces + cbs_B * msh.cells_size();

        for (size_t i = 0; i < mult.rows(); i++)
        {
            triplets.push_back( Triplet<T>(B_offset+i, mult_offset, mult(i)) );
            triplets.push_back( Triplet<T>(mult_offset, B_offset+i, mult(i)) );
        }

        RHS.block(cell_LHS_offset, 0, cbs_A, 1) += rhs.block(0, 0, cbs_A, 1);

    } // assemble()

    void
    assemble_alg(const Mesh& msh, const typename Mesh::cell_type& cl,
             const Matrix<T, Dynamic, Dynamic>& lhs_A,
             const Matrix<T, Dynamic, Dynamic>& lhs_B,
             const Matrix<T, Dynamic, 1>& rhs)
    {
        auto fcs = faces(msh, cl);

        std::vector<assembly_index> asm_map;
        asm_map.reserve(cbs_A + fcs.size()*fbs_A);

        auto cell_offset        = priv::offset(msh, cl);
        auto cell_LHS_offset    = cell_offset * cbs_A;

        auto B_offset = cbs_A * msh.cells_size() + fbs_A * num_other_faces + cbs_B * cell_offset;

        for (size_t i = 0; i < cbs_A; i++)
            asm_map.push_back( assembly_index(cell_LHS_offset+i, true) );

        Matrix<T, Dynamic, 1> dirichlet_data = Matrix<T, Dynamic, 1>::Zero(cbs_A + fcs.size()*fbs_A);

        for (size_t face_i = 0; face_i < fcs.size(); face_i++)
        {
            auto fc = fcs[face_i];
            auto face_offset = priv::offset(msh, fc);
            auto face_LHS_offset = cbs_A * msh.cells_size() + compress_table.at(face_offset)*fbs_A;

            auto fc_id = msh.lookup(fc);
            bool dirichlet = m_bnd.is_dirichlet_face(fc_id);

            for (size_t i = 0; i < fbs_A; i++)
                asm_map.push_back( assembly_index(face_LHS_offset+i, !dirichlet) );

            if (dirichlet)
            {
                auto fb = make_vector_monomial_basis(msh, fc, di.face_degree());
                auto eid = find_element_id(msh.faces_begin(), msh.faces_end(), fc);
                if (!eid.first) throw std::invalid_argument("This is a bug: face not found");

                const auto face_id                  = eid.second;

                auto dirichlet_fun  = m_bnd.dirichlet_boundary_func(face_id);

                Matrix<T, Dynamic, Dynamic> mass = make_mass_matrix(msh, fc, fb, di.face_degree());
                Matrix<T, Dynamic, 1> rhs_bnd = make_rhs(msh, fc, fb, dirichlet_fun, di.face_degree());
                dirichlet_data.block(cbs_A + face_i*fbs_A, 0, fbs_A, 1) = mass.llt().solve(rhs_bnd);
            }
        }

        assert( asm_map.size() == lhs_A.rows() && asm_map.size() == lhs_A.cols() );
        assert( asm_map.size() == rhs.rows() );

        for (size_t i = 0; i < lhs_A.rows(); i++)
        {
            if (!asm_map[i].assemble())
                continue;

            RHS(asm_map[i]) += rhs(i);

            for (size_t j = 0; j < lhs_A.cols(); j++)
            {
                if ( asm_map[j].assemble() )
                    triplets.push_back( Triplet<T>(asm_map[i], asm_map[j], lhs_A(i,j)) );
                else
                    RHS(asm_map[i]) -= lhs_A(i,j) * dirichlet_data(j);
            }
        }

        for (size_t i = 0; i < lhs_B.rows(); i++)
        {
            for (size_t j = 0; j < lhs_B.cols(); j++)
            {
                auto global_i = B_offset + i;
                auto global_j = asm_map[j];
                if ( asm_map[j].assemble() )
                {
                    triplets.push_back( Triplet<T>(global_i, global_j, lhs_B(i,j)) );
                    triplets.push_back( Triplet<T>(global_j, global_i, lhs_B(i,j)) );
                }
                else
                    RHS(global_i) -= lhs_B(i,j)*dirichlet_data(j);
            }
        }

        auto scalar_cell_basis = make_scalar_monomial_basis(msh, cl, di.face_degree());
        auto qps = integrate(msh, cl, di.face_degree());
        Matrix<T, Dynamic, 1> mult = Matrix<T, Dynamic, 1>::Zero( scalar_cell_basis.size() );
        for (auto& qp : qps)
        {
            auto phi = scalar_cell_basis.eval_functions(qp.point());
            mult += qp.weight() * phi;
        }
        auto mult_offset = cbs_A * msh.cells_size() + fbs_A * num_other_faces + cbs_B * msh.cells_size();

        for (size_t i = 0; i < mult.rows(); i++)
        {
            triplets.push_back( Triplet<T>(B_offset+i, mult_offset, mult(i)) );
            triplets.push_back( Triplet<T>(mult_offset, B_offset+i, mult(i)) );
        }

        //RHS.block(cell_LHS_offset, 0, cbs_A, 1) += rhs.block(0, 0, cbs_A, 1);

    } // assemble_alg()



    /*
    void
    impose_neumann_boundary_conditions(const Mesh& msh, const boundary_type& bnd)
    {
        const auto face_degree   = di.face_degree();
        const auto num_face_dofs = vector_basis_size(face_degree, Mesh::dimension - 1, Mesh:dimension);

        if (bnd.nb_faces_neumann() > 0)
        {
            for (auto itor = msh.boundary_faces_begin(); itor != msh.boundary_faces_end(); itor++)
            {
                const auto bfc = *itor;

                const auto eid = find_element_id(msh.faces_begin(), msh.faces_end(), bfc);
                if (!eid.first) throw std::invalid_argument("This is a bug: face not found");

                const auto face_id = eid.second;

                if (bnd.is_neumann_face(face_id))
                {
                    const size_t      face_offset = face_compress_map.at(face_id);
                    auto              fb = make_vector_monomial_basis(msh, bfc, face_degree);
                    const vector_type neumann =
                    make_rhs(msh, bfc, fb, bnd.neumann_boundary_func(face_id));

                    assert(neumann.size() == num_face_dofs);

                    if (bnd.is_dirichlet_face(face_id))
                    {
                        switch (bnd.dirichlet_boundary_type(face_id))
                        {
                            case disk::mechanics::DIRICHLET:
                                throw std::invalid_argument("You tried to impose"
                                "both Dirichlet and Neumann conditions on the same face");
                                break;
                            default:
                                throw std::logic_error("Unknown Dirichlet Conditions");
                            break;
                        }
                    }
                    else
                        RHS.segment(face_offset, num_face_dofs) += neumann;
                }
            }
        }
    }
    */
    void finalize(void)
    {
        LHS.setFromTriplets( triplets.begin(), triplets.end() );
        triplets.clear();
    }
    size_t num_assembled_faces() const
    {
        return num_other_faces;
    }

    size_t global_system_size() const
    {
        return system_size;
    }

    Matrix<T, Dynamic, 1>
    take_velocity(  const Mesh& msh, const typename Mesh::cell_type& cl,
                    const Matrix<T, Dynamic, 1>& sol) const
    {
        auto num_faces = howmany_faces(msh, cl);
        auto dim = Mesh::dimension;
        auto cell_ofs = revolution::priv::offset(msh, cl);

        Matrix<T, Dynamic, 1> svel(cbs_A + num_faces * fbs_A );
        svel.block(0, 0, cbs_A, 1) = sol.block(cell_ofs * cbs_A, 0, cbs_A, 1);
        auto fcs = faces(msh, cl);
        for (size_t i = 0; i < fcs.size(); i++)
        {
            auto fc = fcs[i];

            if (m_bnd.is_dirichlet_face(msh, fc) )
            {
                auto fb = revolution::make_vector_monomial_basis(msh, fc, di.face_degree());
                Matrix<T, Dynamic, Dynamic> mass = make_mass_matrix(msh, fc, fb, di.face_degree());
                auto velocity = m_bnd.dirichlet_boundary_func(msh, fc);
                Matrix<T, Dynamic, 1> rhs = make_rhs(msh, fc, fb, velocity, di.face_degree());
                svel.block(cbs_A + i * fbs_A, 0, fbs_A, 1) = mass.llt().solve(rhs);
            }
            else
            {
                auto face_ofs = priv::offset(msh, fc);
                auto global_ofs = cbs_A * msh.cells_size() + compress_table.at(face_ofs)*fbs_A;
                svel.block(cbs_A + i*fbs_A, 0, fbs_A, 1) = sol.block(global_ofs, 0, fbs_A, 1);
            }
        }
        return svel;
    }

    Matrix<T, Dynamic, 1>
    take_pressure( const Mesh& msh, const typename Mesh::cell_type& cl,
                  const Matrix<T, Dynamic, 1>& sol) const
    {
        auto cell_ofs = revolution::priv::offset(msh, cl);
        auto pres_ofs = cbs_A * msh.cells_size() + fbs_A * num_other_faces
                                                            + cbs_B * cell_ofs;

        Matrix<T, Dynamic, 1> spres = sol.block(pres_ofs, 0, cbs_B, 1);
        return spres;
    }

    auto
    global_face_offset(const Mesh& msh, const typename Mesh::face_type& fc )
    {
        auto cbs_A = vector_basis_size(di.cell_degree(), Mesh::dimension, Mesh::dimension);
        auto fbs_A = vector_basis_size(di.face_degree(), Mesh::dimension-1, Mesh::dimension);
        auto cbs_B = scalar_basis_size(di.face_degree(), Mesh::dimension);

        auto face_offset = priv::offset(msh, fc);
        return cbs_A * msh.cells_size() + compress_table.at(face_offset)*fbs_A;
    }

    auto
    global_face_offset(const Mesh& msh, const typename Mesh::face_type& fc ) const
    {
        auto cbs_A = vector_basis_size(di.cell_degree(), Mesh::dimension, Mesh::dimension);
        auto fbs_A = vector_basis_size(di.face_degree(), Mesh::dimension-1, Mesh::dimension);
        auto cbs_B = scalar_basis_size(di.face_degree(), Mesh::dimension);

        auto face_offset = priv::offset(msh, fc);
        return cbs_A * msh.cells_size() + compress_table.at(face_offset)*fbs_A;
    }
};

template<typename Mesh>
auto make_stokes_assembler(const Mesh& msh, hho_degree_info hdi,
                            const  disk::mechanics::BoundaryConditions<Mesh>& bnd)
{
    return stokes_assembler<Mesh>(msh, hdi, bnd);
}

template<typename Mesh>
class stokes_assembler_alg
{
    using T = typename Mesh::coordinate_type;
    typedef disk::mechanics::BoundaryConditions<Mesh>    boundary_type;

    std::vector<size_t>                 compress_table;
    std::vector<size_t>                 expand_table;

    boundary_type                       m_bnd;
    hho_degree_info                     di;
    std::vector< Triplet<T> >           triplets;
    Matrix<T, Dynamic, 1>               RHS_DIRICHLET;

    size_t      num_all_faces, num_dirichlet_faces, num_other_faces;
    size_t      cbs_A, cbs_B, fbs_A;
    size_t      system_size;

    class assembly_index
    {
        size_t  idx;
        bool    assem;

    public:
        assembly_index(size_t i, bool as)
            : idx(i), assem(as)
        {}

        operator size_t() const
        {
            if (!assem)
                throw std::logic_error("Invalid assembly_index");

            return idx;
        }

        bool assemble() const
        {
            return assem;
        }

        friend std::ostream& operator<<(std::ostream& os, const assembly_index& as)
        {
            os << "(" << as.idx << "," << as.assem << ")";
            return os;
        }
    };


public:

    SparseMatrix<T>         LHS;
    Matrix<T, Dynamic, 1>   RHS;

    stokes_assembler_alg(const Mesh& msh, const hho_degree_info& hdi, const boundary_type& bnd)
        : di(hdi), m_bnd(bnd)
    {
        auto is_dirichlet = [&](const typename Mesh::face& fc) -> bool {

            auto fc_id = msh.lookup(fc);
            return bnd.is_dirichlet_face(fc_id);
        };

        num_all_faces = msh.faces_size();
        num_dirichlet_faces = std::count_if(msh.faces_begin(), msh.faces_end(), is_dirichlet);
        num_other_faces = num_all_faces - num_dirichlet_faces;

        compress_table.resize( num_all_faces );
        expand_table.resize( num_other_faces );

        size_t compressed_offset = 0;
        for (size_t i = 0; i < num_all_faces; i++)
        {
            auto fc = *std::next(msh.faces_begin(), i);
            if ( !is_dirichlet(fc) )
            {
                compress_table.at(i) = compressed_offset;
                expand_table.at(compressed_offset) = i;
                compressed_offset++;
            }
        }

        cbs_A = vector_basis_size(di.cell_degree(), Mesh::dimension, Mesh::dimension);
        fbs_A = vector_basis_size(di.face_degree(), Mesh::dimension-1, Mesh::dimension);
        cbs_B = scalar_basis_size(di.face_degree(), Mesh::dimension);


        system_size = cbs_A * msh.cells_size() + fbs_A * num_other_faces + cbs_B * msh.cells_size() + 1;

        LHS = SparseMatrix<T>( system_size, system_size );
        RHS = Matrix<T, Dynamic, 1>::Zero( system_size );
        RHS_DIRICHLET = Matrix<T, Dynamic, 1>::Zero( system_size );

        // testing Boundary module of Nicolas
        auto num_face_dofs = vector_basis_size(di.face_degree(), Mesh::dimension-1, Mesh::dimension);
        size_t face_dofs = 0;
        for (size_t face_id = 0; face_id < msh.faces_size(); face_id++)
           face_dofs += num_face_dofs - m_bnd.dirichlet_imposed_dofs(face_id, di.face_degree());

        assert(face_dofs == fbs_A * num_other_faces);
    }

    void
    initialize_lhs()
    {
        LHS = SparseMatrix<T>( system_size, system_size );
        RHS_DIRICHLET = Matrix<T, Dynamic, 1>::Zero( system_size );
        return;
    }

    void
    initialize_rhs()
    {
        RHS = Matrix<T, Dynamic, 1>::Zero( system_size );
        return;
    }

    void
    assemble_lhs(const Mesh& msh, const typename Mesh::cell_type& cl,
                const Matrix<T, Dynamic, Dynamic>& lhs_A,
                const Matrix<T, Dynamic, Dynamic>& lhs_B)
    {
        auto fcs = faces(msh, cl);
        std::vector<assembly_index>         asm_map;
        asm_map.reserve(cbs_A + fcs.size()*fbs_A);

        auto cell_offset        = priv::offset(msh, cl);
        auto cell_LHS_offset    = cell_offset * cbs_A;

        auto B_offset = cbs_A * msh.cells_size() + fbs_A * num_other_faces + cbs_B * cell_offset;

        for (size_t i = 0; i < cbs_A; i++)
            asm_map.push_back( assembly_index(cell_LHS_offset+i, true) );

        Matrix<T, Dynamic, 1> dirichlet_data = Matrix<T, Dynamic, 1>::Zero(cbs_A + fcs.size()*fbs_A);

        for (size_t face_i = 0; face_i < fcs.size(); face_i++)
        {
            auto fc = fcs[face_i];
            auto face_offset = priv::offset(msh, fc);
            auto face_LHS_offset = cbs_A * msh.cells_size() + compress_table.at(face_offset)*fbs_A;

            auto fc_id = msh.lookup(fc);
            bool dirichlet = m_bnd.is_dirichlet_face(fc_id);

            for (size_t i = 0; i < fbs_A; i++)
                asm_map.push_back( assembly_index(face_LHS_offset+i, !dirichlet) );

            if (dirichlet)
            {
                auto fb = make_vector_monomial_basis(msh, fc, di.face_degree());
                auto eid = find_element_id(msh.faces_begin(), msh.faces_end(), fc);
                if (!eid.first) throw std::invalid_argument("This is a bug: face not found");

                const auto face_id                  = eid.second;

                auto dirichlet_fun  = m_bnd.dirichlet_boundary_func(face_id);

                Matrix<T, Dynamic, Dynamic> mass = make_mass_matrix(msh, fc, fb, di.face_degree());
                Matrix<T, Dynamic, 1> rhs_bnd = make_rhs(msh, fc, fb, dirichlet_fun, di.face_degree());
                dirichlet_data.block(cbs_A + face_i*fbs_A, 0, fbs_A, 1) = mass.llt().solve(rhs_bnd);
            }
        }

        assert( asm_map.size() == lhs_A.rows() && asm_map.size() == lhs_A.cols() );

        for (size_t i = 0; i < lhs_A.rows(); i++)
        {
            if (!asm_map[i].assemble())
                continue;


            for (size_t j = 0; j < lhs_A.cols(); j++)
            {
                if ( asm_map[j].assemble() )
                    triplets.push_back( Triplet<T>(asm_map[i], asm_map[j], lhs_A(i,j)) );
                else
                    RHS_DIRICHLET(asm_map[i]) -= lhs_A(i,j) * dirichlet_data(j);
            }
        }

        for (size_t i = 0; i < lhs_B.rows(); i++)
        {
            for (size_t j = 0; j < lhs_B.cols(); j++)
            {
                auto global_i = B_offset + i;
                auto global_j = asm_map[j];
                if ( asm_map[j].assemble() )
                {
                    triplets.push_back( Triplet<T>(global_i, global_j, lhs_B(i,j)) );
                    triplets.push_back( Triplet<T>(global_j, global_i, lhs_B(i,j)) );
                }
                else
                    RHS_DIRICHLET(global_i) -= lhs_B(i,j)*dirichlet_data(j);
            }
        }

        auto scalar_cell_basis = make_scalar_monomial_basis(msh, cl, di.face_degree());
        auto qps = integrate(msh, cl, di.face_degree());
        Matrix<T, Dynamic, 1> mult = Matrix<T, Dynamic, 1>::Zero( scalar_cell_basis.size() );
        for (auto& qp : qps)
        {
            auto phi = scalar_cell_basis.eval_functions(qp.point());
            mult += qp.weight() * phi;
        }
        auto mult_offset = cbs_A * msh.cells_size() + fbs_A * num_other_faces + cbs_B * msh.cells_size();

        for (size_t i = 0; i < mult.rows(); i++)
        {
            triplets.push_back( Triplet<T>(B_offset+i, mult_offset, mult(i)) );
            triplets.push_back( Triplet<T>(mult_offset, B_offset+i, mult(i)) );
        }

        //RHS.block(cell_LHS_offset, 0, cbs_A, 1) += rhs.block(0, 0, cbs_A, 1);

    } // assemble_alg()
    void
    assemble_rhs(const Mesh& msh, const typename Mesh::cell_type& cl,
             const Matrix<T, Dynamic, 1>& rhs)
    {
        auto fcs = faces(msh, cl);
        std::vector<assembly_index>         asm_map;
        asm_map.reserve(cbs_A + fcs.size()*fbs_A);

        auto cell_offset        = priv::offset(msh, cl);
        auto cell_LHS_offset    = cell_offset * cbs_A;

        auto B_offset = cbs_A * msh.cells_size() + fbs_A * num_other_faces + cbs_B * cell_offset;

        for (size_t i = 0; i < cbs_A; i++)
            asm_map.push_back( assembly_index(cell_LHS_offset+i, true) );

        for (size_t face_i = 0; face_i < fcs.size(); face_i++)
        {
            auto fc = fcs[face_i];
            auto face_offset = priv::offset(msh, fc);
            auto face_LHS_offset = cbs_A * msh.cells_size() + compress_table.at(face_offset)*fbs_A;

            auto fc_id = msh.lookup(fc);
            bool dirichlet = m_bnd.is_dirichlet_face(fc_id);

            for (size_t i = 0; i < fbs_A; i++)
                asm_map.push_back( assembly_index(face_LHS_offset+i, !dirichlet) );
        }

        assert( asm_map.size() == rhs.rows() );

        for (size_t i = 0; i < rhs.rows(); i++)
        {
            if (!asm_map[i].assemble())
                continue;

            RHS(asm_map[i]) += rhs(i);
        }
    } // assemble_alg()

    void finalize_lhs(void)
    {
        LHS.setFromTriplets( triplets.begin(), triplets.end() );
        triplets.clear();
    }

    void finalize_rhs(void)
    {
        RHS += RHS_DIRICHLET;
    }

    size_t global_system_size() const
    {
        return system_size;
    }

    Matrix<T, Dynamic, 1>
    take_velocity(  const Mesh& msh, const typename Mesh::cell_type& cl,
                    const Matrix<T, Dynamic, 1>& sol) const
    {
        auto num_faces = howmany_faces(msh, cl);
        auto dim = Mesh::dimension;
        auto cell_ofs = revolution::priv::offset(msh, cl);

        Matrix<T, Dynamic, 1> svel(cbs_A + num_faces * fbs_A );
        svel.block(0, 0, cbs_A, 1) = sol.block(cell_ofs * cbs_A, 0, cbs_A, 1);
        auto fcs = faces(msh, cl);
        for (size_t i = 0; i < fcs.size(); i++)
        {
            auto fc = fcs[i];

            if (m_bnd.is_dirichlet_face(msh, fc) )
            {
                auto fb = revolution::make_vector_monomial_basis(msh, fc, di.face_degree());
                Matrix<T, Dynamic, Dynamic> mass = make_mass_matrix(msh, fc, fb, di.face_degree());
                auto velocity = m_bnd.dirichlet_boundary_func(msh, fc);
                Matrix<T, Dynamic, 1> rhs = make_rhs(msh, fc, fb, velocity, di.face_degree());
                svel.block(cbs_A + i * fbs_A, 0, fbs_A, 1) = mass.llt().solve(rhs);
            }
            else
            {
                auto face_ofs = priv::offset(msh, fc);
                auto global_ofs = cbs_A * msh.cells_size() + compress_table.at(face_ofs)*fbs_A;
                svel.block(cbs_A + i*fbs_A, 0, fbs_A, 1) = sol.block(global_ofs, 0, fbs_A, 1);
            }
        }
        return svel;
    }

    Matrix<T, Dynamic, 1>
    take_pressure( const Mesh& msh, const typename Mesh::cell_type& cl,
                  const Matrix<T, Dynamic, 1>& sol) const
    {
        auto cell_ofs = revolution::priv::offset(msh, cl);
        auto pres_ofs = cbs_A * msh.cells_size() + fbs_A * num_other_faces
                                                            + cbs_B * cell_ofs;

        Matrix<T, Dynamic, 1> spres = sol.block(pres_ofs, 0, cbs_B, 1);
        return spres;
    }
};

template<typename Mesh>
auto make_stokes_assembler_alg(const Mesh& msh, hho_degree_info hdi,
                            const  disk::mechanics::BoundaryConditions<Mesh>& bnd)
{
    return stokes_assembler_alg<Mesh>(msh, hdi, bnd);
}

template<typename Mesh>
class assembler_mechanics
{
   typedef disk::mechanics::BoundaryConditions<Mesh>    bnd_type;
   typedef Mesh                                         mesh_type;
   typedef typename mesh_type::scalar_type              scalar_type;
   typedef typename mesh_type::cell                     cell_type;
   typedef typename mesh_type::face                     face_type;

   typedef dynamic_matrix<scalar_type>  matrix_type;
   typedef dynamic_vector<scalar_type>  vector_type;
   typedef sparse_matrix<scalar_type>   sparse_type;
   typedef triplet<scalar_type>         triplet_type;

   const static size_t dimension = mesh_type::dimension;

   std::vector<triplet_type> m_triplets;
   size_t                    m_num_unknowns;
   std::vector<size_t>       face_compress_map;
   hho_degree_info           m_hdi;

 public:

   sparse_type         LHS;
   vector_type         RHS;

   assembler_mechanics(){}

   assembler_mechanics(const mesh_type&       msh,
                       const hho_degree_info& hdi,
                       const bnd_type&        bnd) :
     m_hdi(hdi)
   {
      const auto num_face_dofs = vector_basis_size(m_hdi.face_degree(), dimension-1, dimension);

      face_compress_map.resize(msh.faces_size());

      size_t total_dofs = 0;
      for (size_t face_id = 0; face_id < msh.faces_size(); face_id++) {

         face_compress_map.at(face_id) = total_dofs;
         const auto free_dofs = num_face_dofs - bnd.dirichlet_imposed_dofs(face_id, m_hdi.face_degree());
         total_dofs += free_dofs;
      }
      m_num_unknowns = total_dofs;
      LHS            = sparse_type(m_num_unknowns, m_num_unknowns);
      RHS            = vector_type::Zero(m_num_unknowns);
   }

    // don't forget to reset RHS at each Newton iteration
   void
   setZeroRhs()
   {
       RHS.setZero();
   }

   template<typename LocalContrib>
   void
   assemble(const mesh_type& msh, const cell_type& cl, const bnd_type& bnd, const LocalContrib& lc)
   {
      const size_t      face_degree   = m_hdi.face_degree();
      const auto        num_face_dofs = vector_basis_size(face_degree, dimension - 1, dimension);
      const scalar_type zero          = 0;

      const auto          fcs = faces(msh, cl);
      std::vector<size_t> l2g(fcs.size() * num_face_dofs);
      std::vector<bool> l2l(fcs.size() * num_face_dofs, true);
      vector_type rhs_bc = vector_type::Zero(fcs.size() * num_face_dofs);

      for (size_t face_i = 0; face_i < fcs.size(); face_i++) {
         const auto fc = fcs[face_i];

         auto eid = find_element_id(msh.faces_begin(), msh.faces_end(), fc);
         if (!eid.first) throw std::invalid_argument("This is a bug: face not found");

         const auto face_id                  = eid.second;
         const bool fc_is_dirichlet_boundary = bnd.is_dirichlet_face(face_id);
         const auto face_offset              = face_compress_map.at(face_id);
         const auto pos                      = face_i * num_face_dofs;

         if (!fc_is_dirichlet_boundary) {
            for (size_t i = 0; i < num_face_dofs; i++) {
               l2g.at(pos + i) = face_offset + i;
            }
         } else {
            size_t ind_sol = 0;

            vector_type proj_bcf =
              project_function(msh, fc, face_degree, bnd.dirichlet_boundary_func(face_id));

            bool ind_ok = false;
            for (size_t face_j = 0; face_j < fcs.size(); face_j++) {
               const auto fcj  = fcs[face_j];
               auto       eidj = find_element_id(msh.faces_begin(), msh.faces_end(), fcj);
               if (!eidj.first) throw std::invalid_argument("This is a bug: face not found");

               const auto face_idj                  = eidj.second;
               const bool fcj_is_dirichlet_boundary = bnd.is_dirichlet_face(face_idj);

               matrix_type mat_Fj =
                 lc.first.block(face_j * num_face_dofs, pos, num_face_dofs, num_face_dofs);

               switch (bnd.dirichlet_boundary_type(face_id)) {
                  case disk::mechanics::DIRICHLET: {
                     if (!ind_ok) {
                        for (size_t i = 0; i < num_face_dofs; i++) {
                           l2g.at(pos + i) = 0xDEADBEEF;
                           l2l.at(pos + i) = false;
                        }
                        ind_ok = true;
                     }
                     break;
                  }
                  case disk::mechanics::CLAMPED: {
                     proj_bcf.setZero();
                     mat_Fj.setZero();
                     if (!ind_ok) {
                        for (size_t i = 0; i < num_face_dofs; i++) {
                           l2g.at(pos + i) = 0xDEADBEEF;
                           l2l.at(pos + i) = false;
                        }
                        ind_ok = true;
                     }
                     break;
                  }
                  case disk::mechanics::DX: {
                     for (size_t i = 0; i < num_face_dofs; i += dimension) {
                        mat_Fj.col(i + 1).setZero();
                        proj_bcf(i + 1) = zero;
                        if (dimension == 3) {
                           mat_Fj.col(i + 2).setZero();
                           proj_bcf(i + 2) = zero;
                        }
                        if (!ind_ok) {
                           l2g.at(pos + i)     = 0xDEADBEEF;
                           l2l.at(pos + i)     = false;
                           l2g.at(pos + i + 1) = face_offset + ind_sol++;
                           if (dimension == 3) {
                              l2g.at(pos + i + 2) = face_offset + ind_sol++;
                           }
                        }
                     }
                     ind_ok = true;
                     break;
                  }
                  case disk::mechanics::DY: {
                     for (size_t i = 0; i < num_face_dofs; i += dimension) {
                        mat_Fj.col(i).setZero();
                        proj_bcf(i) = zero;
                        if (dimension == 3) {
                           mat_Fj.col(i + 2).setZero();
                           proj_bcf(i + 2) = zero;
                        }
                        if (!ind_ok) {
                           l2g.at(pos + i)     = face_offset + ind_sol++;
                           l2g.at(pos + i + 1) = 0xDEADBEEF;
                           l2l.at(pos + i + 1) = false;
                           if (dimension == 3) {
                              l2g.at(pos + i + 2) = face_offset + ind_sol++;
                           }
                        }
                     }
                     ind_ok = true;
                     break;
                  }
                  case disk::mechanics::DZ: {
                     if (dimension != 3) throw std::invalid_argument("You are not in 3D");
                     for (size_t i = 0; i < num_face_dofs; i += dimension) {
                        mat_Fj.col(i).setZero();
                        proj_bcf(i) = zero;
                        mat_Fj.col(i + 1).setZero();
                        proj_bcf(i + 1) = zero;
                        if (!ind_ok) {
                           l2g.at(pos + i)     = face_offset + ind_sol++;
                           l2g.at(pos + i + 1) = face_offset + ind_sol++;
                           l2g.at(pos + i + 2) = 0xDEADBEEF;
                           l2l.at(pos + i + 2) = false;
                        }
                     }
                     ind_ok = true;
                     break;
                  }
                  case disk::mechanics::DXDY: {
                     for (size_t i = 0; i < num_face_dofs; i += dimension) {
                        if (dimension == 3) {
                           mat_Fj.col(i + 2).setZero();
                           proj_bcf(i + 2) = zero;
                        }
                        if (!ind_ok) {
                           l2g.at(pos + i)     = 0xDEADBEEF;
                           l2g.at(pos + i + 1) = 0xDEADBEEF;
                           l2l.at(pos + i)     = false;
                           l2l.at(pos + i + 1) = false;
                           if (dimension == 3) {
                              l2g.at(pos + i + 2) = face_offset + ind_sol++;
                           }
                        }
                     }
                     ind_ok = true;
                     break;
                  }
                  case disk::mechanics::DXDZ: {
                     if (dimension != 3) throw std::invalid_argument("You are not in 3D");
                     for (size_t i = 0; i < num_face_dofs; i += dimension) {
                        mat_Fj.col(i + 1).setZero();
                        proj_bcf(i + 1) = zero;
                        if (!ind_ok) {
                           l2g.at(pos + i)     = 0xDEADBEEF;
                           l2l.at(pos + i)     = false;
                           l2g.at(pos + i + 1) = face_offset + ind_sol++;
                           l2g.at(pos + i + 2) = 0xDEADBEEF;
                           l2l.at(pos + i + 2) = false;
                        }
                     }
                     ind_ok = true;
                     break;
                  }
                  case disk::mechanics::DYDZ: {
                     if (dimension != 3) throw std::invalid_argument("You are not in 3D");
                     for (size_t i = 0; i < num_face_dofs; i += dimension) {
                        mat_Fj.col(i).setZero();
                        proj_bcf(i) = zero;
                        if (!ind_ok) {
                           l2g.at(pos + i)     = face_offset + ind_sol++;
                           l2g.at(pos + i + 1) = 0xDEADBEEF;
                           l2g.at(pos + i + 2) = 0xDEADBEEF;
                           l2l.at(pos + i + 1) = false;
                           l2l.at(pos + i + 2) = false;
                        }
                     }
                     ind_ok = true;
                     break;
                  }
                  default: {
                     throw std::logic_error("Unknown Dirichlet Conditions (assembler)");
                     break;
                  }
               }

               rhs_bc.segment(face_j * num_face_dofs, num_face_dofs) += mat_Fj * proj_bcf;
            }
         }
      }
      assert(lc.first.rows() == lc.first.cols());
      assert(lc.first.rows() == lc.second.size());
      assert(lc.second.size() == l2g.size());
      assert(lc.second.size() == rhs_bc.size());

#ifdef FILL_COLMAJOR
      for (size_t j = 0; j < lc.first.cols(); j++) {
         if (l2l[j]){
            for (size_t i = 0; i < lc.first.rows(); i++) {
                if (l2l[i]){
                    m_triplets.push_back(triplet_type(l2g.at(i), l2g.at(j), lc.first(i, j)));
                }
            }
            RHS(l2g.at(j)) += lc.second(j) - rhs_bc(j);
         }
      }
#else
      for (size_t i = 0; i < lc.first.rows(); i++) {
         if (l2l[i]){
            for (size_t j = 0; j < lc.first.cols(); j++) {
                if (l2l[j]){
                    m_triplets.push_back(triplet_type(l2g.at(i), l2g.at(j), lc.first(i, j)));
                }
            }
            RHS(l2g.at(i)) += lc.second(i) - rhs_bc(i);
         }
      }
#endif
   }

   vector_type
   expand_solution(const mesh_type& msh, const bnd_type& bnd, const vector_type& solution)
   {
      assert(solution.size() == m_num_unknowns);
      const auto face_degree   = m_hdi.face_degree();
      const auto num_face_dofs = vector_basis_size(face_degree, dimension-1, dimension);

      vector_type ret = vector_type::Zero(num_face_dofs * msh.faces_size());

      for (auto itor = msh.faces_begin(); itor != msh.faces_end(); itor++) {
         const auto bfc = *itor;
         const auto eid = find_element_id(msh.faces_begin(), msh.faces_end(), bfc);
         if (!eid.first) throw std::invalid_argument("This is a bug: face not found");

         const auto face_id         = eid.second;
         const auto face_offset     = face_id * num_face_dofs;
         const auto compress_offset = face_compress_map.at(face_id);

         if (bnd.is_dirichlet_face(face_id)) {
            size_t sol_ind = 0;

            const vector_type proj_bcf =
              project_function(msh, bfc, face_degree, bnd.dirichlet_boundary_func(face_id));

            assert(proj_bcf.size() == num_face_dofs);

            switch (bnd.dirichlet_boundary_type(face_id)) {
               case disk::mechanics::DIRICHLET: {
                  ret.segment(face_offset, num_face_dofs) = proj_bcf;
                  break;
               }
               case disk::mechanics::CLAMPED: {
                  ret.segment(face_offset, num_face_dofs).setZero();
                  break;
               }
               case disk::mechanics::DX: {

                  for (size_t i = 0; i < num_face_dofs; i += dimension) {
                     ret(face_offset + i)     = proj_bcf(i);
                     ret(face_offset + i + 1) = solution(compress_offset + sol_ind++);
                     if (dimension == 3) {
                        ret(face_offset + i + 2) = solution(compress_offset + sol_ind++);
                     }
                  }
                  break;
               }
               case disk::mechanics::DY: {
                  for (size_t i = 0; i < num_face_dofs; i += dimension) {
                     ret(face_offset + i)     = solution(compress_offset + sol_ind++);
                     ret(face_offset + i + 1) = proj_bcf(i + 1);
                     if (dimension == 3) {
                        ret(face_offset + i + 2) = solution(compress_offset + sol_ind++);
                     }
                  }
                  break;
               }
               case disk::mechanics::DZ: {
                  if (dimension != 3) throw std::invalid_argument("You are not in 3D");
                  for (size_t i = 0; i < num_face_dofs; i += dimension) {
                     ret(face_offset + i)     = solution(compress_offset + sol_ind++);
                     ret(face_offset + i + 1) = solution(compress_offset + sol_ind++);
                     ret(face_offset + i + 2) = proj_bcf(i + 2);
                  }
                  break;
               }
               case disk::mechanics::DXDY: {
                  for (size_t i = 0; i < num_face_dofs; i += dimension) {
                     ret(face_offset + i)     = proj_bcf(i);
                     ret(face_offset + i + 1) = proj_bcf(i + 1);
                     if (dimension == 3) {
                        ret(face_offset + i + 2) = solution(compress_offset + sol_ind++);
                     }
                  }
                  break;
               }
               case disk::mechanics::DXDZ: {
                  if (dimension != 3) throw std::invalid_argument("You are not in 3D");
                  for (size_t i = 0; i < num_face_dofs; i += dimension) {
                     ret(face_offset + i)     = proj_bcf(i);
                     ret(face_offset + i + 1) = solution(compress_offset + sol_ind++);
                     ret(face_offset + i + 2) = proj_bcf(i + 2);
                  }
                  break;
               }
               case disk::mechanics::DYDZ: {
                  if (dimension != 3) throw std::invalid_argument("You are not in 3D");
                  for (size_t i = 0; i < num_face_dofs; i += dimension) {
                     ret(face_offset + i)     = solution(compress_offset + sol_ind++);
                     ret(face_offset + i + 1) = proj_bcf(i + 1);
                     ret(face_offset + i + 2) = proj_bcf(i + 2);
                  }
                  break;
               }
               default: {
                  throw std::logic_error("Unknown Dirichlet Conditions (assembler)");
                  break;
               }
            }
         } else {
            ret.segment(face_offset, num_face_dofs) =
              solution.segment(compress_offset, num_face_dofs);
         }
      }

      return ret;
   }

   template<typename LocalContrib>
   void
   assemble_nl(const mesh_type&                msh,
               const cell_type&                cl,
               const bnd_type&                 bnd,
               const LocalContrib&             lc,
               const std::vector<vector_type>& sol_F)
   {
      assert(sol_F.size() == msh.faces_size());
      const size_t      face_degree   = m_hdi.face_degree();
      const auto        num_face_dofs = vector_basis_size(face_degree, dimension - 1, dimension);
      const scalar_type zero          = 0;

      const auto          fcs = faces(msh, cl);
      std::vector<size_t> l2g(fcs.size() * num_face_dofs);
      std::vector<bool>   l2l(fcs.size() * num_face_dofs, true);
      vector_type         rhs_bc = vector_type::Zero(fcs.size() * num_face_dofs);

      for (size_t face_i = 0; face_i < fcs.size(); face_i++) {
         const auto fc = fcs[face_i];

         auto eid = find_element_id(msh.faces_begin(), msh.faces_end(), fc);
         if (!eid.first) throw std::invalid_argument("This is a bug: face not found");

         const auto face_id                  = eid.second;
         const bool fc_is_dirichlet_boundary = bnd.is_dirichlet_face(face_id);
         const auto face_offset              = face_compress_map.at(face_id);
         const auto pos                      = face_i * num_face_dofs;

         if (!fc_is_dirichlet_boundary) {
            for (size_t i = 0; i < num_face_dofs; i++) {
               l2g.at(pos + i) = face_offset + i;
            }
         } else {
            size_t ind_sol = 0;

            const vector_type proj_bcf =
              project_function(msh, fc, face_degree, bnd.dirichlet_boundary_func(face_id));
            assert(proj_bcf.size() == sol_F[face_id].size());

            vector_type incr   = proj_bcf - sol_F[face_id];
            bool        ind_ok = false;
            for (size_t face_j = 0; face_j < fcs.size(); face_j++) {
               const auto fcj  = fcs[face_j];
               auto       eidj = find_element_id(msh.faces_begin(), msh.faces_end(), fcj);
               if (!eidj.first) throw std::invalid_argument("This is a bug: face not found");

               const auto face_idj                  = eidj.second;
               const bool fcj_is_dirichlet_boundary = bnd.is_dirichlet_face(face_idj);

               matrix_type mat_Fj =
                 lc.first.block(face_j * num_face_dofs, pos, num_face_dofs, num_face_dofs);

               switch (bnd.dirichlet_boundary_type(face_id)) {
                  case disk::mechanics::DIRICHLET: {
                     if (!ind_ok) {
                        for (size_t i = 0; i < num_face_dofs; i++) {
                           l2g.at(pos + i) = 0xDEADBEEF;
                           l2l.at(pos + i) = false;
                        }
                        ind_ok = true;
                     }
                     break;
                  }
                  case disk::mechanics::CLAMPED: {
                     incr = -sol_F[face_id];
                     if (!ind_ok) {
                        for (size_t i = 0; i < num_face_dofs; i++) {
                           l2g.at(pos + i) = 0xDEADBEEF;
                           l2l.at(pos + i) = false;
                        }
                        ind_ok = true;
                     }
                     break;
                  }
                  case disk::mechanics::DX: {
                     for (size_t i = 0; i < num_face_dofs; i += dimension) {
                        mat_Fj.col(i + 1).setZero();
                        incr(i + 1) = zero;
                        if (dimension == 3) {
                           mat_Fj.col(i + 2).setZero();
                           incr(i + 2) = zero;
                        }
                        if (!ind_ok) {
                           l2g.at(pos + i)     = 0xDEADBEEF;
                           l2l.at(pos + i)     = false;
                           l2g.at(pos + i + 1) = face_offset + ind_sol++;
                           if (dimension == 3) {
                              l2g.at(pos + i + 2) = face_offset + ind_sol++;
                           }
                        }
                     }
                     ind_ok = true;
                     break;
                  }
                  case disk::mechanics::DY: {
                     for (size_t i = 0; i < num_face_dofs; i += dimension) {
                        mat_Fj.col(i).setZero();
                        incr(i) = zero;
                        if (dimension == 3) {
                           mat_Fj.col(i + 2).setZero();
                           incr(i + 2) = zero;
                        }
                        if (!ind_ok) {
                           l2g.at(pos + i)     = face_offset + ind_sol++;
                           l2g.at(pos + i + 1) = 0xDEADBEEF;
                           l2l.at(pos + i + 1) = false;
                           if (dimension == 3) {
                              l2g.at(pos + i + 2) = face_offset + ind_sol++;
                           }
                        }
                     }
                     ind_ok = true;
                     break;
                  }
                  case disk::mechanics::DZ: {
                     if (dimension != 3) throw std::invalid_argument("You are not in 3D");
                     for (size_t i = 0; i < num_face_dofs; i += dimension) {
                        mat_Fj.col(i).setZero();
                        incr(i) = zero;
                        mat_Fj.col(i + 1).setZero();
                        incr(i + 1) = zero;
                        if (!ind_ok) {
                           l2g.at(pos + i)     = face_offset + ind_sol++;
                           l2g.at(pos + i + 1) = face_offset + ind_sol++;
                           l2g.at(pos + i + 2) = 0xDEADBEEF;
                           l2l.at(pos + i + 2) = false;
                        }
                     }
                     ind_ok = true;
                     break;
                  }
                  case disk::mechanics::DXDY: {
                     for (size_t i = 0; i < num_face_dofs; i += dimension) {
                        if (dimension == 3) {
                           mat_Fj.col(i + 2).setZero();
                           incr(i + 2) = zero;
                        }
                        if (!ind_ok) {
                           l2g.at(pos + i)     = 0xDEADBEEF;
                           l2g.at(pos + i + 1) = 0xDEADBEEF;
                           l2l.at(pos + i)     = false;
                           l2l.at(pos + i + 1) = false;
                           if (dimension == 3) {
                              l2g.at(pos + i + 2) = face_offset + ind_sol++;
                           }
                        }
                     }
                     ind_ok = true;
                     break;
                  }
                  case disk::mechanics::DXDZ: {
                     if (dimension != 3) throw std::invalid_argument("You are not in 3D");
                     for (size_t i = 0; i < num_face_dofs; i += dimension) {
                        mat_Fj.col(i + 1).setZero();
                        incr(i + 1) = zero;
                        if (!ind_ok) {
                           l2g.at(pos + i)     = 0xDEADBEEF;
                           l2l.at(pos + i)     = false;
                           l2g.at(pos + i + 1) = face_offset + ind_sol++;
                           l2g.at(pos + i + 2) = 0xDEADBEEF;
                           l2l.at(pos + i + 2) = false;
                        }
                     }
                     ind_ok = true;
                     break;
                  }
                  case disk::mechanics::DYDZ: {
                     if (dimension != 3) throw std::invalid_argument("You are not in 3D");
                     for (size_t i = 0; i < num_face_dofs; i += dimension) {
                        mat_Fj.col(i).setZero();
                        incr(i) = zero;
                        if (!ind_ok) {
                           l2g.at(pos + i)     = face_offset + ind_sol++;
                           l2g.at(pos + i + 1) = 0xDEADBEEF;
                           l2g.at(pos + i + 2) = 0xDEADBEEF;
                           l2l.at(pos + i + 1) = false;
                           l2l.at(pos + i + 2) = false;
                        }
                     }
                     ind_ok = true;
                     break;
                  }
                  default: {
                     throw std::logic_error("Unknown Dirichlet Conditions");
                     break;
                  }
               }

               rhs_bc.segment(face_j * num_face_dofs, num_face_dofs) += mat_Fj * incr;
            }
         }
      }
      assert(lc.first.rows() == lc.first.cols());
      assert(lc.first.rows() == lc.second.size());
      assert(lc.second.size() == l2g.size());
      assert(lc.second.size() == rhs_bc.size());

#ifdef FILL_COLMAJOR
      for (size_t j = 0; j < lc.first.cols(); j++) {
         if (l2l[j]){
            for (size_t i = 0; i < lc.first.rows(); i++) {
                if (l2l[i]){
                    m_triplets.push_back(triplet_type(l2g.at(i), l2g.at(j), lc.first(i, j)));
                }
            }
            RHS(l2g.at(j)) += lc.second(j) - rhs_bc(j);
         }
      }
#else
      for (size_t i = 0; i < lc.first.rows(); i++) {
         if (l2l[i]){
            for (size_t j = 0; j < lc.first.cols(); j++) {
                if (l2l[j]){
                    m_triplets.push_back(triplet_type(l2g.at(i), l2g.at(j), lc.first(i, j)));
                }
            }
            RHS(l2g.at(i)) += lc.second(i) - rhs_bc(i);
         }
      }
#endif
   }

   vector_type
   expand_solution_nl(const mesh_type&                msh,
                      const bnd_type&                 bnd,
                      const vector_type&              solution,
                      const std::vector<vector_type>& sol_F)
   {
      assert(solution.size() == m_num_unknowns);
      assert(sol_F.size() == msh.faces_size());
      const auto face_degree   = m_hdi.face_degree();
      const auto num_face_dofs = vector_basis_size(face_degree, dimension - 1, dimension);

      vector_type ret = vector_type::Zero(num_face_dofs * msh.faces_size());

      for (auto itor = msh.faces_begin(); itor != msh.faces_end(); itor++) {
         const auto bfc = *itor;
         const auto eid = find_element_id(msh.faces_begin(), msh.faces_end(), bfc);
         if (!eid.first) throw std::invalid_argument("This is a bug: face not found");

         const auto face_id         = eid.second;
         const auto face_offset     = face_id * num_face_dofs;
         const auto compress_offset = face_compress_map.at(face_id);

         if (bnd.is_dirichlet_face(face_id)) {
            size_t sol_ind = 0;

            const vector_type proj_bcf =
              project_function(msh, bfc, face_degree, bnd.dirichlet_boundary_func(face_id));
            vector_type incr = proj_bcf - sol_F[face_id];
            assert(proj_bcf.size() == num_face_dofs);

            switch (bnd.dirichlet_boundary_type(face_id)) {
               case disk::mechanics::DIRICHLET: {
                  ret.segment(face_offset, num_face_dofs) = incr;
                  break;
               }
               case disk::mechanics::CLAMPED: {
                  incr                                    = -sol_F[face_id];
                  ret.segment(face_offset, num_face_dofs) = incr;
                  break;
               }
               case disk::mechanics::DX: {

                  for (size_t i = 0; i < num_face_dofs; i += dimension) {
                     ret(face_offset + i)     = incr(i);
                     ret(face_offset + i + 1) = solution(compress_offset + sol_ind++);
                     if (dimension == 3) {
                        ret(face_offset + i + 2) = solution(compress_offset + sol_ind++);
                     }
                  }
                  break;
               }
               case disk::mechanics::DY: {
                  for (size_t i = 0; i < num_face_dofs; i += dimension) {
                     ret(face_offset + i)     = solution(compress_offset + sol_ind++);
                     ret(face_offset + i + 1) = incr(i + 1);
                     if (dimension == 3) {
                        ret(face_offset + i + 2) = solution(compress_offset + sol_ind++);
                     }
                  }
                  break;
               }
               case disk::mechanics::DZ: {
                  if (dimension != 3) throw std::invalid_argument("You are not in 3D");
                  for (size_t i = 0; i < num_face_dofs; i += dimension) {
                     ret(face_offset + i)     = solution(compress_offset + sol_ind++);
                     ret(face_offset + i + 1) = solution(compress_offset + sol_ind++);
                     ret(face_offset + i + 2) = incr(i + 2);
                  }
                  break;
               }
               case disk::mechanics::DXDY: {
                  for (size_t i = 0; i < num_face_dofs; i += dimension) {
                     ret(face_offset + i)     = incr(i);
                     ret(face_offset + i + 1) = incr(i + 1);
                     if (dimension == 3) {
                        ret(face_offset + i + 2) = solution(compress_offset + sol_ind++);
                     }
                  }
                  break;
               }
               case disk::mechanics::DXDZ: {
                  if (dimension != 3) throw std::invalid_argument("You are not in 3D");
                  for (size_t i = 0; i < num_face_dofs; i += dimension) {
                     ret(face_offset + i)     = incr(i);
                     ret(face_offset + i + 1) = solution(compress_offset + sol_ind++);
                     ret(face_offset + i + 2) = incr(i + 2);
                  }
                  break;
               }
               case disk::mechanics::DYDZ: {
                  if (dimension != 3) throw std::invalid_argument("You are not in 3D");
                  for (size_t i = 0; i < num_face_dofs; i += dimension) {
                     ret(face_offset + i)     = solution(compress_offset + sol_ind++);
                     ret(face_offset + i + 1) = incr(i + 1);
                     ret(face_offset + i + 2) = incr(i + 2);
                  }
                  break;
               }
               default: {
                  throw std::logic_error("Unknown Dirichlet Conditions");
                  break;
               }
            }
         } else {
            ret.segment(face_offset, num_face_dofs) =
              solution.segment(compress_offset, num_face_dofs);
         }
      }

      return ret;
   }

   void
   impose_neumann_boundary_conditions(const mesh_type& msh, const bnd_type& bnd)
   {
      const auto face_degree   = m_hdi.face_degree();
      const auto num_face_dofs = vector_basis_size(face_degree, dimension - 1, dimension);

      if (bnd.nb_faces_neumann() > 0) {
         for (auto itor = msh.boundary_faces_begin(); itor != msh.boundary_faces_end(); itor++) {
            const auto bfc = *itor;

            const auto eid = find_element_id(msh.faces_begin(), msh.faces_end(), bfc);
            if (!eid.first) throw std::invalid_argument("This is a bug: face not found");

            const auto face_id = eid.second;

            if (bnd.is_neumann_face(face_id)) {
               const size_t      face_offset = face_compress_map.at(face_id);
               auto              fb = make_vector_monomial_basis(msh, bfc, face_degree);
               const vector_type neumann =
                 make_rhs(msh, bfc, fb, bnd.neumann_boundary_func(face_id));

               assert(neumann.size() == num_face_dofs);

               if (bnd.is_dirichlet_face(face_id)) {
                  switch (bnd.dirichlet_boundary_type(face_id)) {
                     case disk::mechanics::DIRICHLET: {
                        throw std::invalid_argument("You tried to impose both Dirichlet and "
                                                    "Neumann conditions on the same face");
                        break;
                     }
                     case disk::mechanics::CLAMPED: {
                        throw std::invalid_argument("You tried to impose both Dirichlet and "
                                                    "Neumann conditions on the same face");
                        break;
                     }
                     case disk::mechanics::DX: {
                        for (size_t i = 0; i < num_face_dofs; i += dimension) {
                           RHS(face_offset + i + 1) += neumann(i + 1);
                           if (dimension == 3) {
                              RHS(face_offset + i + 2) += neumann(i + 2);
                           }
                        }
                        break;
                     }
                     case disk::mechanics::DY: {
                        for (size_t i = 0; i < num_face_dofs; i += dimension) {
                           RHS(face_offset + i) = neumann(i);
                           if (dimension == 3) {
                              RHS(face_offset + i + 2) += neumann(i + 2);
                           }
                        }

                        break;
                     }
                     case disk::mechanics::DZ: {
                        if (dimension != 3) throw std::invalid_argument("You are not in 3D");
                        for (size_t i = 0; i < num_face_dofs; i += dimension) {
                           RHS(face_offset + i) += neumann(i);
                           RHS(face_offset + i + 1) += neumann(i + 1);
                        }
                        break;
                     }
                     case disk::mechanics::DXDY: {
                        for (size_t i = 0; i < num_face_dofs; i += dimension) {
                           if (dimension == 3) {
                              RHS(face_offset + i + 2) += neumann(i + 2);
                           }
                        }
                        break;
                     }
                     case disk::mechanics::DXDZ: {
                        if (dimension != 3) throw std::invalid_argument("You are not in 3D");
                        for (size_t i = 0; i < num_face_dofs; i += dimension) {
                           RHS(face_offset + i + 1) += neumann(i + 1);
                        }
                        break;
                     }
                     case disk::mechanics::DYDZ: {
                        if (dimension != 3) throw std::invalid_argument("You are not in 3D");
                        for (size_t i = 0; i < num_face_dofs; i += dimension) {
                           RHS(face_offset + i) += neumann(i);
                        }
                        break;
                     }
                     default: {
                        throw std::logic_error("Unknown Dirichlet Conditions");
                        break;
                     }
                  }
               } else {
                  RHS.segment(face_offset, num_face_dofs) += neumann;
               }
            }
         }
      }
   }

   void
   finalize()
   {
      LHS.setFromTriplets(m_triplets.begin(), m_triplets.end());
      m_triplets.clear();
   }
};

template<typename Mesh>
auto
make_mechanics_assembler( const Mesh&           msh,
                          const hho_degree_info hdi,
                          const disk::mechanics::BoundaryConditions<Mesh>& bnd)
{
   return assembler_mechanics<Mesh>(msh, hdi, bnd);
}

template<typename Mesh>
class static_condensation_vector
{
   typedef Mesh                            mesh_type;
   typedef typename mesh_type::scalar_type scalar_type;
   typedef typename mesh_type::cell        cell_type;

   typedef dynamic_matrix<scalar_type> matrix_type;
   typedef dynamic_vector<scalar_type> vector_type;

   const static size_t dimension = mesh_type::dimension;

 public:
   matrix_type AL;
   vector_type bL;
   static_condensation_vector() {}

   std::pair<matrix_type, vector_type>
   compute(const mesh_type&   msh,
           const cell_type&   cl,
           const matrix_type& local_mat,
           const vector_type& cell_rhs,
           const hho_degree_info hdi)
   {
      const size_t num_cell_dofs = vector_basis_size(hdi.cell_degree(), dimension, dimension);
      const size_t num_face_dofs = vector_basis_size(hdi.face_degree(), dimension - 1, dimension);

      const auto   fcs       = faces(msh, cl);
      const size_t num_faces = fcs.size();

      disk::dofspace_ranges dsr(num_cell_dofs, num_face_dofs, num_faces);

      const size_t cell_size = dsr.cell_range().size();
      const size_t face_size = dsr.all_faces_range().size();

      assert(cell_size == cell_rhs.rows() && "wrong rhs dimension");
      assert((cell_size + face_size) == local_mat.rows() && "wrong lhs rows dimension");
      assert((cell_size + face_size) == local_mat.cols() && "wrong lhs cols dimension");

      const matrix_type K_TT = local_mat.topLeftCorner(cell_size, cell_size);
      const matrix_type K_TF = local_mat.topRightCorner(cell_size, face_size);
      const matrix_type K_FT = local_mat.bottomLeftCorner(face_size, cell_size);
      const matrix_type K_FF = local_mat.bottomRightCorner(face_size, face_size);

      assert(K_TT.cols() == cell_size && "wrong K_TT dimension");
      assert(K_TT.cols() + K_TF.cols() == local_mat.cols());
      assert(K_TT.rows() + K_FT.rows() == local_mat.rows());
      assert(K_TF.rows() + K_FF.rows() == local_mat.rows());
      assert(K_FT.cols() + K_FF.cols() == local_mat.cols());

      const auto K_TT_ldlt = K_TT.llt();
      AL                   = K_TT_ldlt.solve(K_TF);
      bL                   = K_TT_ldlt.solve(cell_rhs);

      const matrix_type AC = K_FF - K_FT * AL;
      const vector_type bC = /* no projection on faces, eqn. 26*/ -K_FT * bL;

      return std::make_pair(AC, bC);
   }

   std::pair<matrix_type, vector_type>
   compute_rhsfull( const mesh_type&      msh,
                    const cell_type&      cl,
                    const matrix_type&    local_mat,
                    const vector_type&    rhs,
                    const hho_degree_info hdi)
   {
      const size_t num_cell_dofs = vector_basis_size(hdi.cell_degree(), dimension, dimension);
      const size_t num_face_dofs = vector_basis_size(hdi.face_degree(), dimension - 1, dimension);

      const auto   fcs       = faces(msh, cl);
      const size_t num_faces = fcs.size();

      const size_t cell_size        = num_cell_dofs;
      const size_t total_faces_size = num_faces * num_face_dofs;

      const vector_type cell_rhs = rhs.head(cell_size);
      const vector_type faces_rhs = rhs.tail(total_faces_size);

      assert(cell_size + total_faces_size == rhs.rows() && "wrong  rhs dimension");
      assert(cell_size == cell_rhs.rows() && "wrong cell rhs dimension");
      assert(total_faces_size == faces_rhs.rows() && "wrong face rhs dimension");
      assert((cell_size + total_faces_size) == local_mat.rows() && "wrong lhs rows dimension");
      assert((cell_size + total_faces_size) == local_mat.cols() && "wrong lhs cols dimension");

      const matrix_type K_TT = local_mat.topLeftCorner(cell_size, cell_size);
      const matrix_type K_TF = local_mat.topRightCorner(cell_size, total_faces_size);
      const matrix_type K_FT = local_mat.bottomLeftCorner(total_faces_size, cell_size);
      const matrix_type K_FF = local_mat.bottomRightCorner(total_faces_size, total_faces_size);

      assert(K_TT.cols() == cell_size && "wrong K_TT dimension");
      assert(K_TT.cols() + K_TF.cols() == local_mat.cols());
      assert(K_TT.rows() + K_FT.rows() == local_mat.rows());
      assert(K_TF.rows() + K_FF.rows() == local_mat.rows());
      assert(K_FT.cols() + K_FF.cols() == local_mat.cols());

      const auto K_TT_ldlt = K_TT.llt();
      AL                   = K_TT_ldlt.solve(K_TF);
      bL                   = K_TT_ldlt.solve(cell_rhs);

      const matrix_type AC = K_FF - K_FT * AL;
      const vector_type bC = faces_rhs -K_FT * bL;

      return std::make_pair(AC, bC);
   }
};

} // revolution<|MERGE_RESOLUTION|>--- conflicted
+++ resolved
@@ -402,86 +402,6 @@
        return lag;
     }
 }
-#if 0
-template<typename Mesh>
-std::pair<   Matrix<typename Mesh::coordinate_type, Dynamic, Dynamic>,
-             Matrix<typename Mesh::coordinate_type, Dynamic, Dynamic>  >
-make_hlow_vector_symmetric_laplacian(const Mesh& msh, const typename Mesh::cell_type& cl,
-                          const hho_degree_info& di)
-{
-    using T = typename Mesh::coordinate_type;
-    const size_t N = Mesh::dimension;
-
-    auto celdeg = di.cell_degree();
-    auto facdeg = di.face_degree();
-
-    auto cb = make_vector_monomial_basis(msh, cl, celdeg);
-    auto sb = make_sym_matrix_monomial_basis(msh, cl, facdeg);
-
-    auto cbs = vector_basis_size(celdeg, Mesh::dimension, Mesh::dimension);
-    auto fbs = vector_basis_size(facdeg, Mesh::dimension-1, Mesh::dimension);
-    auto sbs = sym_matrix_basis_size(facdeg, Mesh::dimension, Mesh::dimension);
-
-    auto num_faces = howmany_faces(msh, cl);
-    auto num_total_dofs = cbs + num_faces*fbs;
-    size_t nb_lag       = priv::nb_lag(N);
-
-    Matrix<T, Dynamic, Dynamic> mass = revolution::make_mass_matrix(msh, cl, sb);
-    Matrix<T, Dynamic, Dynamic> gr_lhs = Matrix<T, Dynamic, Dynamic>::Zero(sbs + nb_lag, sbs + nb_lag);
-    Matrix<T, Dynamic, Dynamic> gr_rhs = Matrix<T, Dynamic, Dynamic>::Zero(sbs + nb_lag, num_total_dofs);
-
-
-    gr_lhs.block(0,0, sbs, sbs) = mass;
-
-    auto qps = integrate(msh, cl, 2*celdeg);
-    for(auto& qp : qps)
-    {
-        auto c_dphi = cb.eval_sgradients(qp.point());
-        auto s_phi  = sb.eval_functions(qp.point());
-
-        auto cdphi_sphi =  priv::outer_product(s_phi, c_dphi);
-
-        assert(cdphi_sphi.rows() == sbs  && cdphi_sphi.cols() == cbs);
-
-        gr_rhs.block(0, 0, sbs, cbs) +=  qp.weight() * cdphi_sphi;
-    }
-
-    auto fcs = faces(msh, cl);
-    for (size_t i = 0; i < fcs.size(); i++)
-    {
-        auto fc = fcs[i];
-        auto n  = normal(msh, cl, fc);
-        auto fb = make_vector_monomial_basis(msh, fc, facdeg);
-
-        size_t N = Mesh::dimension;
-        auto qps_f = integrate(msh, fc, 2* std::max(facdeg, celdeg));
-        for (auto& qp : qps_f)
-        {
-            Matrix<T, Dynamic, 2>   c_phi  = cb.eval_functions(qp.point());
-            Matrix<T, Dynamic, 2>   f_phi  = fb.eval_functions(qp.point());
-            eigen_compatible_stdvector<Matrix<T, 2, 2>> s_phi  = sb.eval_functions(qp.point());
-
-            Matrix<T, Dynamic, 2> s_phi_n  =  priv::outer_product( s_phi, n);
-            gr_rhs.block(0, cbs+i*fbs, sbs, fbs) +=
-                        qp.weight() * s_phi_n * f_phi.transpose();
-            gr_rhs.block(0, 0, sbs, cbs) -=
-                        qp.weight() * s_phi_n * c_phi.transpose();
-        }
-    }
-
-    Matrix<T, Dynamic, Dynamic> oper = gr_lhs.llt().solve(gr_rhs);
-    Matrix<T, Dynamic, Dynamic> data = gr_rhs.transpose() * oper;
-
-    // use LU solver because lhs is only symmetric and positive
-    matrix_type sol  = gr_lhs.lu().solve(gr_rhs);
-    matrix_type oper = sol.block(0,0, sbs, num_total_dofs);
-    matrix_type gr   = gr_rhs.block(0,0, sbs, num_total_dofs);
-    matrix_type data = gr.transpose() * oper;
-
-    return std::make_pair(oper, data);
-}
-
-#endif
 template<typename Mesh>
 std::pair<   Matrix<typename Mesh::coordinate_type, Dynamic, Dynamic>,
              Matrix<typename Mesh::coordinate_type, Dynamic, Dynamic>  >
@@ -771,7 +691,6 @@
 }
 
 template<typename Mesh>
-<<<<<<< HEAD
 std::pair<Matrix<typename Mesh::coordinate_type, Dynamic, Dynamic>,
           Matrix<typename Mesh::coordinate_type, Dynamic, Dynamic>>
 make_hlow_vector_symmetric_laplacian(const Mesh&                     msh,
@@ -873,9 +792,6 @@
 
 
 template<typename Mesh>
-[[deprecated("Do we need to return three matrices or what?")]]
-=======
->>>>>>> 84e94409
 std::pair<   Matrix<typename Mesh::coordinate_type, Dynamic, Dynamic>,
              Matrix<typename Mesh::coordinate_type, Dynamic, Dynamic>  >
 make_hho_divergence_reconstruction(const Mesh& msh, const typename Mesh::cell_type& cl,
@@ -905,7 +821,44 @@
         auto s_dphi = cbas_s.eval_gradients(qp.point());
 
         dr_lhs += qp.weight() * priv::outer_product(s_phi, s_phi);
-<<<<<<< HEAD
+    }
+
+    Matrix<T, Dynamic, Dynamic> oper = dr_lhs.llt().solve(dr_rhs);
+    Matrix<T, Dynamic, Dynamic> data = dr_rhs.transpose() * oper;
+
+    return std::make_pair(oper, data);
+}
+
+template<typename Mesh>
+Matrix<typename Mesh::coordinate_type, Dynamic, Dynamic>
+make_hho_divergence_reconstruction_stokes_rhs(const Mesh& msh, const typename Mesh::cell_type& cl,
+                                   const hho_degree_info& di)
+{
+    using T = typename Mesh::coordinate_type;
+
+    auto celdeg = di.cell_degree();
+    auto facdeg = di.face_degree();
+
+    auto cbas_v = make_vector_monomial_basis(msh, cl, celdeg);
+    auto cbas_s = make_scalar_monomial_basis(msh, cl, facdeg);
+
+    auto rbs = scalar_basis_size(celdeg, Mesh::dimension);
+    auto cbs = vector_basis_size(celdeg, Mesh::dimension, Mesh::dimension);
+    auto fbs = vector_basis_size(facdeg, Mesh::dimension-1, Mesh::dimension);
+
+    auto num_faces = howmany_faces(msh, cl);
+
+    //Matrix<T, Dynamic, Dynamic> dr_lhs = Matrix<T, Dynamic, Dynamic>::Zero(rbs, rbs);
+    Matrix<T, Dynamic, Dynamic> dr_rhs = Matrix<T, Dynamic, Dynamic>::Zero(rbs, cbs + num_faces*fbs);
+
+    auto qps = integrate(msh, cl, 2*facdeg);
+    for (auto& qp : qps)
+    {
+        Matrix<T, Dynamic, 1> s_phi  = cbas_s.eval_functions(qp.point());
+        auto s_dphi = cbas_s.eval_gradients(qp.point());
+        auto v_phi  = cbas_v.eval_functions(qp.point());
+
+        //dr_lhs += qp.weight() * priv::outer_product(s_phi, s_phi);
         dr_rhs.block(0, 0, rbs, cbs) -= qp.weight() * priv::outer_product(v_phi, s_dphi);
     }
 
@@ -926,77 +879,9 @@
             dr_rhs.block(0, cbs + i*fbs, rbs, fbs) +=
                     qp.weight() * priv::outer_product(f_phi, s_phi_n);
         }
-=======
->>>>>>> 84e94409
-    }
-
-    Matrix<T, Dynamic, Dynamic> oper = dr_lhs.llt().solve(dr_rhs);
-    Matrix<T, Dynamic, Dynamic> data = dr_rhs.transpose() * oper;
-
-    return std::make_pair(oper, data);
-}
-
-template<typename Mesh>
-<<<<<<< HEAD
-[[deprecated("Do we need to return three matrices or what?")]]
-std::pair<   Matrix<typename Mesh::coordinate_type, Dynamic, Dynamic>,
-             Matrix<typename Mesh::coordinate_type, Dynamic, Dynamic>  >
-=======
-Matrix<typename Mesh::coordinate_type, Dynamic, Dynamic>
->>>>>>> 84e94409
-make_hho_divergence_reconstruction_stokes_rhs(const Mesh& msh, const typename Mesh::cell_type& cl,
-                                   const hho_degree_info& di)
-{
-    using T = typename Mesh::coordinate_type;
-
-    auto celdeg = di.cell_degree();
-    auto facdeg = di.face_degree();
-
-    auto cbas_v = make_vector_monomial_basis(msh, cl, celdeg);
-    auto cbas_s = make_scalar_monomial_basis(msh, cl, facdeg);
-
-    auto rbs = scalar_basis_size(celdeg, Mesh::dimension);
-    auto cbs = vector_basis_size(celdeg, Mesh::dimension, Mesh::dimension);
-    auto fbs = vector_basis_size(facdeg, Mesh::dimension-1, Mesh::dimension);
-
-    auto num_faces = howmany_faces(msh, cl);
-
-    Matrix<T, Dynamic, Dynamic> dr_lhs = Matrix<T, Dynamic, Dynamic>::Zero(rbs, rbs);
-    Matrix<T, Dynamic, Dynamic> dr_rhs = Matrix<T, Dynamic, Dynamic>::Zero(rbs, cbs + num_faces*fbs);
-
-    auto qps = integrate(msh, cl, 2*facdeg);
-    for (auto& qp : qps)
-    {
-        Matrix<T, Dynamic, 1> s_phi  = cbas_s.eval_functions(qp.point());
-        auto s_dphi = cbas_s.eval_gradients(qp.point());
-        auto v_phi  = cbas_v.eval_functions(qp.point());
-
-        dr_lhs += qp.weight() * priv::outer_product(s_phi, s_phi);
-        dr_rhs.block(0, 0, rbs, cbs) -= qp.weight() * priv::outer_product(v_phi, s_dphi);
-    }
-
-    auto fcs = faces(msh, cl);
-    for (size_t i = 0; i < fcs.size(); i++)
-    {
-        auto fc = fcs[i];
-        auto n = normal(msh, cl, fc);
-        auto fbas_v = make_vector_monomial_basis(msh, fc, facdeg);
-
-        auto qps_f = integrate(msh, fc, 2*facdeg);
-        for (auto& qp : qps_f)
-        {
-            Matrix<T, Dynamic, 1> s_phi = cbas_s.eval_functions(qp.point());
-            auto f_phi = fbas_v.eval_functions(qp.point());
-
-            Matrix<T, Dynamic, Mesh::dimension> s_phi_n = (s_phi * n.transpose());//priv::outer_product(s_phi, n);
-            dr_rhs.block(0, cbs + i*fbs, rbs, fbs) +=
-                    qp.weight() * priv::outer_product(f_phi, s_phi_n);
-        }
-    }
-
-    Matrix<T, Dynamic, Dynamic> oper = dr_lhs.llt().solve(dr_rhs);
-
-    return std::make_pair(oper, dr_rhs);
+    }
+
+    return dr_rhs;
 }
 
 template<typename Mesh>
@@ -1113,7 +998,7 @@
 diffusion_static_condensation_compute_vector(const Mesh& msh,
         const typename Mesh::cell_type& cl, const hho_degree_info hdi,
         const typename Eigen::Matrix<T, Eigen::Dynamic, Eigen::Dynamic>& local_mat,
-        const typename Eigen::Matrix<T, Eigen::Dynamic, 1>& rhs)
+        const typename Eigen::Matrix<T, Eigen::Dynamic, 1>& cell_rhs)
 {
     using matrix_type = Eigen::Matrix<T, Eigen::Dynamic, Eigen::Dynamic>;
     using vector_type = Eigen::Matrix<T, Eigen::Dynamic, 1>;
@@ -1128,6 +1013,53 @@
 
     assert(local_mat.rows() == local_mat.cols());
     assert(local_mat.cols() == num_cell_dofs + num_faces*num_face_dofs);
+    assert(cell_rhs.rows() == num_cell_dofs);
+
+    size_t cell_size = num_cell_dofs;
+    size_t face_size = num_face_dofs * num_faces;
+
+    matrix_type K_TT = local_mat.topLeftCorner(cell_size, cell_size);
+    matrix_type K_TF = local_mat.topRightCorner(cell_size, face_size);
+    matrix_type K_FT = local_mat.bottomLeftCorner(face_size, cell_size);
+    matrix_type K_FF = local_mat.bottomRightCorner(face_size, face_size);
+
+    assert(K_TT.cols() == cell_size);
+    assert(K_TT.cols() + K_TF.cols() == local_mat.cols());
+    assert(K_TT.rows() + K_FT.rows() == local_mat.rows());
+    assert(K_TF.rows() + K_FF.rows() == local_mat.rows());
+    assert(K_FT.cols() + K_FF.cols() == local_mat.cols());
+
+    auto K_TT_ldlt = K_TT.llt();
+    matrix_type AL = K_TT_ldlt.solve(K_TF);
+    vector_type bL = K_TT_ldlt.solve(cell_rhs);
+
+    matrix_type AC = K_FF - K_FT * AL;
+    vector_type bC = /* no projection on faces, eqn. 26*/ - K_FT * bL;
+
+    return std::make_pair(AC, bC);
+}
+
+template<typename Mesh, typename T>
+auto
+diffusion_static_condensation_compute_vector_other(const Mesh& msh,
+        const typename Mesh::cell_type& cl, const hho_degree_info hdi,
+        const typename Eigen::Matrix<T, Eigen::Dynamic, Eigen::Dynamic>& local_mat,
+        const typename Eigen::Matrix<T, Eigen::Dynamic, 1>& rhs)
+{
+    using matrix_type = Eigen::Matrix<T, Eigen::Dynamic, Eigen::Dynamic>;
+    using vector_type = Eigen::Matrix<T, Eigen::Dynamic, 1>;
+
+    auto cell_degree = hdi.cell_degree();
+    auto face_degree = hdi.face_degree();
+    auto num_cell_dofs = vector_basis_size(cell_degree, Mesh::dimension, Mesh::dimension);
+    auto num_face_dofs = vector_basis_size(face_degree, Mesh::dimension-1, Mesh::dimension);
+
+    auto fcs = faces(msh, cl);
+    auto num_faces = fcs.size();
+
+    assert(local_mat.rows() == local_mat.cols());
+    assert(local_mat.cols() == num_cell_dofs + num_faces*num_face_dofs);
+    assert(cell_rhs.rows() == num_cell_dofs);
 
     size_t cell_size = num_cell_dofs;
     size_t face_size = num_face_dofs * num_faces;
@@ -1538,13 +1470,8 @@
     return data;
 }
 
-#if 0
 template<typename Mesh>
 Matrix<typename Mesh::coordinate_type, Dynamic, Dynamic>
-<<<<<<< HEAD
-make_hho_simple_stabilization_vector(const Mesh& msh, const typename Mesh::cell_type& cl,
-                      const hho_degree_info& di)
-=======
 make_hdg_vector_stabilization(const Mesh& msh, const typename Mesh::cell_type& cl, const hho_degree_info& di)
 {
     using T = typename Mesh::coordinate_type;
@@ -1602,125 +1529,6 @@
 project_function(const Mesh& msh, const typename Mesh::cell_type& cl,
                  const hho_degree_info& hdi,
                  const scalar_rhs_function<Mesh>& f, size_t di = 0)
->>>>>>> 84e94409
-{
-    using T = typename Mesh::coordinate_type;
-
-    auto recdeg = di.reconstruction_degree();
-    auto celdeg = di.cell_degree();
-    auto facdeg = di.face_degree();
-
-    auto rbs = vector_basis_size(recdeg, Mesh::dimension, Mesh::dimension);
-    auto cbs = vector_basis_size(celdeg, Mesh::dimension, Mesh::dimension);
-    auto fbs = vector_basis_size(facdeg, Mesh::dimension-1, Mesh::dimension);
-
-    size_t N = Mesh::dimension;
-
-    auto cb = make_vector_monomial_basis(msh, cl, recdeg);
-
-    Matrix<T, Dynamic, Dynamic> mass_mat = Matrix<T, Dynamic, Dynamic>::Zero(rbs, rbs);
-    auto cell_quadpoints = integrate(msh, cl, 2*recdeg);
-    for (auto& qp : cell_quadpoints)
-    {
-        auto c_phi = cb.eval_functions(qp.point());
-        mass_mat += qp.weight() * priv::outer_product(c_phi, c_phi);
-    }
-
-    // Build \pi_F^k (v_F - P_T^K v) equations (21) and (22)
-
-    //Step 1: compute \pi_T^k p_T^k v (third term).
-    Matrix<T, Dynamic, Dynamic> M1 = mass_mat.block(0, 0, cbs, cbs);
-    Matrix<T, Dynamic, Dynamic> M2 = mass_mat.block(0, N, cbs, rbs-N);
-    Matrix<T, Dynamic, Dynamic> proj1 = -M1.llt().solve(M2*reconstruction);
-
-    //Step 2: v_T - \pi_T^k p_T^k v (first term minus third term)
-    Matrix<T, Dynamic, Dynamic> I_T = Matrix<T, Dynamic, Dynamic>::Identity(cbs, cbs);
-    proj1.block(0, 0, cbs, cbs) += I_T;
-
-    auto fcs = faces(msh, cl);
-    auto num_faces = fcs.size();
-
-    Matrix<T, Dynamic, Dynamic> data = Matrix<T, Dynamic, Dynamic>::Zero(cbs+num_faces*fbs, cbs+num_faces*fbs);
-
-    // Step 3: project on faces (eqn. 21)
-    for (size_t face_i = 0; face_i < num_faces; face_i++)
-    {
-<<<<<<< HEAD
-        auto h = diameter(msh, fcs[face_i]);
-        auto fc = fcs[face_i];
-        auto fb = make_vector_monomial_basis(msh, fc, facdeg);
-
-        Matrix<T, Dynamic, Dynamic> face_mass_matrix    = Matrix<T, Dynamic, Dynamic>::Zero(fbs, fbs);
-        Matrix<T, Dynamic, Dynamic> face_trace_matrix   = Matrix<T, Dynamic, Dynamic>::Zero(fbs, rbs);
-
-        auto face_quadpoints = integrate(msh, fc, 2*recdeg);
-        for (auto& qp : face_quadpoints)
-        {
-            auto f_phi = fb.eval_functions(qp.point());
-            auto c_phi = cb.eval_functions(qp.point());
-            Matrix<T, Dynamic, Mesh::dimension> q_f_phi = qp.weight() * f_phi;
-            face_mass_matrix += priv::outer_product(f_phi, q_f_phi);
-            face_trace_matrix += priv::outer_product(c_phi, q_f_phi);
-        }
-
-        LLT<Matrix<T, Dynamic, Dynamic>> piKF;
-        piKF.compute(face_mass_matrix);
-
-        // Step 3a: \pi_F^k( v_F - p_T^k v )
-        Matrix<T, Dynamic, Dynamic> MR1 = face_trace_matrix.block(0, N, fbs, rbs-N);
-
-        Matrix<T, Dynamic, Dynamic> proj2 = piKF.solve(MR1*reconstruction);
-        Matrix<T, Dynamic, Dynamic> I_F = Matrix<T, Dynamic, Dynamic>::Identity(fbs, fbs);
-        proj2.block(0, cbs+face_i*fbs, fbs, fbs) -= I_F;
-
-        // Step 3b: \pi_F^k( v_T - \pi_T^k p_T^k v )
-        Matrix<T, Dynamic, Dynamic> MR2   = face_trace_matrix.block(0, 0, fbs, cbs);
-        Matrix<T, Dynamic, Dynamic> proj3 = piKF.solve(MR2*proj1);
-        Matrix<T, Dynamic, Dynamic> BRF   = proj2 + proj3;
-
-        data += BRF.transpose() * face_mass_matrix * BRF / h;
-    }
-
-    return data;
-}
-#endif
-
-template<typename Mesh>
-Matrix<typename Mesh::coordinate_type, Dynamic, 1>
-project_function(const Mesh& msh, const typename Mesh::cell_type& cl,
-                 const scalar_rhs_function<Mesh>& f, const size_t degree, size_t di = 0)
-{
-    using T = typename Mesh::coordinate_type;
-
-    auto cbs = scalar_basis_size(degree, Mesh::dimension);
-    auto fbs = scalar_basis_size(degree, Mesh::dimension-1);
-    auto num_faces = howmany_faces(msh, cl);
-
-    Matrix<T, Dynamic, 1> ret = Matrix<T, Dynamic, 1>::Zero(cbs+num_faces*fbs);
-
-    auto cb = make_scalar_monomial_basis(msh, cl, degree);
-    Matrix<T, Dynamic, Dynamic> cell_mm = make_mass_matrix(msh, cl, cb, di);
-    Matrix<T, Dynamic, 1> cell_rhs = make_rhs(msh, cl, cb, f, di);
-    ret.block(0, 0, cbs, 1) = cell_mm.llt().solve(cell_rhs);
-
-    auto fcs = faces(msh, cl);
-    for (size_t i = 0; i < num_faces; i++)
-    {
-        auto fc = fcs[i];
-        auto fb = make_scalar_monomial_basis(msh, fc, degree);
-        Matrix<T, Dynamic, Dynamic> face_mm = make_mass_matrix(msh, fc, fb, di);
-        Matrix<T, Dynamic, 1> face_rhs = make_rhs(msh, fc, fb, f, di);
-        ret.block(cbs+i*fbs, 0, fbs, 1) = face_mm.llt().solve(face_rhs);
-    }
-
-    return ret;
-}
-
-template<typename Mesh>
-Matrix<typename Mesh::coordinate_type, Dynamic, 1>
-project_function(const Mesh& msh, const typename Mesh::cell_type& cl,
-                 const hho_degree_info& hdi,
-                 const scalar_rhs_function<Mesh>& f, size_t di = 0)
 {
     using T = typename Mesh::coordinate_type;
 
@@ -1770,14 +1578,7 @@
     auto fcs = faces(msh, cl);
     for (size_t i = 0; i < num_faces; i++)
     {
-        auto fc = fcs[i];
-        auto fb = make_vector_monomial_basis(msh, fc, hdi.face_degree());
-        Matrix<T, Dynamic, Dynamic> face_mm = make_mass_matrix(msh, fc, fb, di);
-        Matrix<T, Dynamic, 1> face_rhs = make_rhs(msh, fc, fb, f, di);
-        ret.block(cbs+i*fbs, 0, fbs, 1) = face_mm.llt().solve(face_rhs);
-=======
         ret.segment(cbs + i * fbs, fbs) = project_function(msh, fcs[i], hdi, f, di);
->>>>>>> 84e94409
     }
 
     return ret;
