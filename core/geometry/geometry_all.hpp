/*
 *       /\        Matteo Cicuttin (C) 2016, 2017
 *      /__\       matteo.cicuttin@enpc.fr
 *     /_\/_\      École Nationale des Ponts et Chaussées - CERMICS
 *    /\    /\
 *   /__\  /__\    DISK++, a template library for DIscontinuous SKeletal
 *  /_\/_\/_\/_\   methods.
 *
 * This Source Code Form is subject to the terms of the Mozilla Public
 * License, v. 2.0. If a copy of the MPL was not distributed with this
 * file, You can obtain one at http://mozilla.org/MPL/2.0/.
 *
 * If you use this code or parts of it for scientific publications, you
 * are required to cite it as following:
 *
 * Implementation of Discontinuous Skeletal methods on arbitrary-dimensional,
 * polytopal meshes using generic programming.
 * M. Cicuttin, D. A. Di Pietro, A. Ern.
 * Journal of Computational and Applied Mathematics.
 * DOI: 10.1016/j.cam.2017.09.017
 */

 #ifndef _GEOMETRY_HPP_WAS_INCLUDED_
     #error "You must NOT include this file directly. Include geometry.hpp."
 #endif

 #ifndef _GEOMETRY_ALL_HPP_
 #define _GEOMETRY_ALL_HPP_

/*
 * Here we have all the queries that don't depend on the particular mesh
 * type. For example 'barycenter()' is computed in the same way for all the
 * elements, so it goes here. It can happen that there are queries that are
 * applicable to all kinds of elements, but for only some classes of elements
 * more efficient ways to do the computation exist. Put the general one here
 * and put the specialization in the right geometry_<whatever>.hpp file.
 */

#include <algorithm>
#include <vector>

#include "common/util.h"

namespace disk {

/* Compute an estimate of the mesh discretization step 'h' */
template<typename Mesh>
typename Mesh::coordinate_type
average_diameter(const Mesh& msh)
{
    typename Mesh::coordinate_type h{};
    for (auto& cl : msh)
    {
        h += diameter(msh, cl);
    }

    return h/msh.cells_size();
}

template<typename Mesh, typename Element>
std::vector<typename Mesh::point_type>
points(const Mesh& msh, const Element& elem)
{
    auto ptids = elem.point_ids();

    auto points_begin = msh.points_begin();
    auto ptid_to_point = [&](const point_identifier<Mesh::dimension>& pi) -> auto {
        return *std::next(points_begin, pi);
    };

    std::vector<typename Mesh::point_type> pts(ptids.size());
    std::transform(ptids.begin(), ptids.end(), pts.begin(), ptid_to_point);

    return pts;
}

/* Compute the barycenter of a cell
 * This is crappy because it works only for simplicials and cartesian meshes
 */
template<typename Mesh, typename Element>
point<typename Mesh::coordinate_type, Mesh::dimension>
barycenter(const Mesh& msh, const Element& elm)
{
    auto pts = points(msh, elm);
    auto bar = std::accumulate(std::next(pts.begin()), pts.end(), pts.front());
    return bar / typename Mesh::coordinate_type( pts.size() );
}

<<<<<<< HEAD
template<template<typename, size_t, typename> class Mesh, typename T, typename Storage>
point<T,2>
barycenter(const Mesh<T,2,Storage>& msh, const typename Mesh<T,2,Storage>::cell_type& cl)
{
    using std::abs;
    T tot_meas{};
    point<T,2> tot_bar{};
    auto pts = points(msh, cl);
    for (size_t i = 1; i < pts.size()-1; i++)
    {
        auto d0 = pts[i] - pts[0];
        auto d1 = pts[i+1] - pts[0];
        auto meas = abs(d0.x()*d1.y() - d1.x()*d0.y());
        tot_bar = tot_bar + meas*(pts[0]+pts[i]+pts[i+1]);
        tot_meas += meas;
    }

    return tot_bar/(tot_meas*T(3));
}
=======
// template<template<typename, size_t, typename> class Mesh, typename T, typename Storage>
// point<T,2>
// barycenter(const Mesh<T,2,Storage>& msh, const typename Mesh<T,2,Storage>::cell_type& cl)
// {
//     std::cout << "bar2" << std::endl;

//     using std::abs;
//     T          tot_meas{};
//     point<T,2> tot_bar{};
//     auto pts = points(msh, cl);
//     for (size_t i = 1; i < pts.size()-1; i++)
//     {
//         auto d0 = pts[i] - pts[0];
//         auto d1 = pts[i+1] - pts[0];
//         auto meas = abs(d0.x()*d1.y() - d1.x()*d0.y());
//         tot_bar = tot_bar + meas*(pts[0]+pts[i]+pts[i+1]);
//         tot_meas += meas;
//     }

//     return tot_bar/(tot_meas*T(3));
// }
>>>>>>> e63a0205

template<typename Mesh, typename Element>
typename Mesh::coordinate_type
diameter(const Mesh& msh, const Element& elem)
{
    const auto pts = points(msh, elem);

    typename Mesh::coordinate_type diam = 0.;

    for (size_t i = 0; i < pts.size(); i++)
        for (size_t j = i+1; j < pts.size(); j++)
            diam = std::max((pts[i] - pts[j]).to_vector().norm(), diam);

    return diam;
}

template<template<typename, size_t, typename> class Mesh, typename T, typename Storage>
std::array<T, 3>
diameter_boundingbox(const Mesh<T, 3, Storage>& msh, const typename Mesh<T, 3, Storage>::cell& cl)
{
    const auto pts = points(msh, cl);

    T xmin = pts[0].x();
    T xmax = pts[0].x();
    T ymin = pts[0].y();
    T ymax = pts[0].y();
    T zmin = pts[0].z();
    T zmax = pts[0].z();

    for (auto& pt : pts)
    {
        if (pt.x() < xmin)
        {
            xmin = pt.x();
        }
        else if (pt.x() > xmax)
        {
            xmax = pt.x();
        }

        if (pt.y() < ymin)
        {
            ymin = pt.y();
        }
        else if (pt.y() > ymax)
        {
            ymax = pt.y();
        }

        if (pt.z() < zmin)
        {
            zmin = pt.z();
        }
        else if (pt.z() > zmax)
        {
            zmax = pt.z();
        }
    }

    return {std::abs(xmax - xmin), std::abs(ymax - ymin), std::abs(zmax - zmin)};
}

template<template<typename, size_t, typename> class Mesh, typename T, typename Storage>
std::array<T,2>
diameter_boundingbox(const Mesh<T, 2, Storage>&                      msh,
                     const typename Mesh<T, 2, Storage>::cell&       cl)
{
    const auto pts = points(msh, cl);

    T xmin = pts[0].x();
    T xmax = pts[0].x();
    T ymin = pts[0].y();
    T ymax = pts[0].y();

    for (auto& pt : pts)
    {
        if(pt.x() < xmin)
        {
            xmin = pt.x();
        }
        else if (pt.x() > xmax)
        {
            xmax = pt.x();
        }

        if (pt.y() < ymin)
        {
            ymin = pt.y();
        }
        else if (pt.y() > ymax)
        {
            ymax = pt.y();
        }
    }

    return {std::abs(xmax - xmin), std::abs(ymax - ymin)};
}

template<template<typename, size_t, typename> class Mesh, typename T, typename Storage>
bool
is_inside(const Mesh<T, 2, Storage>&                      msh,
          const typename Mesh<T, 2, Storage>::cell&       cl,
          const typename Mesh<T, 2, Storage>::point_type& pt)
{
    /* Nodes MUST be ordered COUNTERCLOCKWISE and the polygon must be CONVEX */
    auto pts = points(msh, cl);

    for (size_t i = 0; i < pts.size(); i++)
    {
        auto p0 = pts[i];
        auto p1 = pts[i % pts.size()];

        auto x  = pt.x();
        auto y  = pt.y();
        auto x0 = p0.x();
        auto y0 = p0.y();
        auto x1 = p1.x();
        auto y1 = p1.y();

        if ((y - y0) * (x1 - x0) - (x - x0) * (y1 - y0) < 0.0)
            return false;
    }

    return true;
}

template<typename Mesh>
bool
has_faces_on_boundary(const Mesh& msh, const typename Mesh::cell& cl)
{
    auto fcs = faces(msh, cl);
    bool has_bnd = false;
    for (auto& fc : fcs)
        if ( msh.is_boundary(fc) )
            return true;

    return has_bnd;
}


template<template<typename, size_t, typename> class Mesh,
         typename T, typename Storage>
static_vector<T, 2>
normal(const Mesh<T,2,Storage>& msh,
       const typename Mesh<T,2,Storage>::cell& cl,
       const typename Mesh<T,2,Storage>::face& fc)
{
    auto pts = points(msh, fc);
    assert(pts.size() == 2);

    auto v = pts[1] - pts[0];
    auto n = (point<T,2>({-v.y(), v.x()})).to_vector();

    auto cell_bar = barycenter(msh, cl);
    auto face_bar = barycenter(msh, fc);
    auto outward_vector = (face_bar - cell_bar).to_vector();

    if ( n.dot(outward_vector) < T(0) )
        return -n/n.norm();

    return n/n.norm();
}

template<template<typename, size_t, typename> class Mesh,
         typename T, typename Storage>
static_vector<T, 3>
normal(const Mesh<T, 3, Storage>& msh,
       const typename Mesh<T, 3, Storage>::cell& cl,
       const typename Mesh<T, 3, Storage>::face& fc)
{
    auto pts = points(msh, fc);
    assert(pts.size() >= 3);

    auto v0 = (pts[1] - pts[0]).to_vector();
    auto v1 = (pts[2] - pts[1]).to_vector();
    auto n = v0.cross(v1);

    auto cell_bar = barycenter(msh, cl);
    auto face_bar = barycenter(msh, fc);
    auto outward_vector = (face_bar - cell_bar).to_vector();

    if ( n.dot(outward_vector) < T(0) )
        return -n/n.norm();

    return n/n.norm();
}

} // namespace disk

#endif /* _GEOMETRY_ALL_HPP_ */<|MERGE_RESOLUTION|>--- conflicted
+++ resolved
@@ -86,27 +86,6 @@
     return bar / typename Mesh::coordinate_type( pts.size() );
 }
 
-<<<<<<< HEAD
-template<template<typename, size_t, typename> class Mesh, typename T, typename Storage>
-point<T,2>
-barycenter(const Mesh<T,2,Storage>& msh, const typename Mesh<T,2,Storage>::cell_type& cl)
-{
-    using std::abs;
-    T tot_meas{};
-    point<T,2> tot_bar{};
-    auto pts = points(msh, cl);
-    for (size_t i = 1; i < pts.size()-1; i++)
-    {
-        auto d0 = pts[i] - pts[0];
-        auto d1 = pts[i+1] - pts[0];
-        auto meas = abs(d0.x()*d1.y() - d1.x()*d0.y());
-        tot_bar = tot_bar + meas*(pts[0]+pts[i]+pts[i+1]);
-        tot_meas += meas;
-    }
-
-    return tot_bar/(tot_meas*T(3));
-}
-=======
 // template<template<typename, size_t, typename> class Mesh, typename T, typename Storage>
 // point<T,2>
 // barycenter(const Mesh<T,2,Storage>& msh, const typename Mesh<T,2,Storage>::cell_type& cl)
@@ -128,7 +107,6 @@
 
 //     return tot_bar/(tot_meas*T(3));
 // }
->>>>>>> e63a0205
 
 template<typename Mesh, typename Element>
 typename Mesh::coordinate_type
