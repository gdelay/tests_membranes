--- conflicted
+++ resolved
@@ -268,11 +268,7 @@
             local_rhs = make_rhs_alg(msh, cl);
 
             Matrix<scalar_type, Dynamic, Dynamic> A = alpha * G.second + viscosity * stab;
-<<<<<<< HEAD
-            auto sc = diffusion_static_condensation_compute_full(msh, cl, di, A, local_rhs);
-=======
             const auto                           sc = make_scalar_static_condensation(msh, cl, di, A, local_rhs);
->>>>>>> e63a0205
             assembler.assemble(msh, cl, sc.first, sc.second, sol_fun);
 
             save_auxiliar(msh, cl);
