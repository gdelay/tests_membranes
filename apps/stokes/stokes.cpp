--- conflicted
+++ resolved
@@ -171,7 +171,7 @@
     using T = double;
 
     std::vector<std::string> meshfiles;
-<<<<<<< HEAD
+
     //meshfiles.push_back("../diskpp/meshes/2D_trias/fvca5/meshk1_0.typ1");
     //#if 0
     meshfiles.push_back("../diskpp/meshes/2D_quads/fvca5/mesh2_1.typ1");
@@ -181,32 +181,6 @@
     meshfiles.push_back("../diskpp/meshes/2D_quads/fvca5/mesh2_5.typ1");
     //#endif
     for (size_t k = 1; k < 5; k++)
-=======
-    meshfiles.push_back("../../../diskpp/meshes/2D_triangles/fvca5/mesh1_1.typ1");
-    meshfiles.push_back("../../../diskpp/meshes/2D_triangles/fvca5/mesh1_2.typ1");
-    meshfiles.push_back("../../../diskpp/meshes/2D_triangles/fvca5/mesh1_3.typ1");
-    meshfiles.push_back("../../../diskpp/meshes/2D_triangles/fvca5/mesh1_4.typ1");
-    meshfiles.push_back("../../../diskpp/meshes/2D_triangles/fvca5/mesh1_5.typ1");
-    meshfiles.push_back("../../../diskpp/meshes/2D_triangles/fvca5/mesh1_6.typ1");
-
-    /*
-    meshfiles.push_back("../../../diskpp/meshes/2D_quads/fvca5/mesh2_1.typ1");
-    meshfiles.push_back("../../../diskpp/meshes/2D_quads/fvca5/mesh2_2.typ1");
-    meshfiles.push_back("../../../diskpp/meshes/2D_quads/fvca5/mesh2_3.typ1");
-    meshfiles.push_back("../../../diskpp/meshes/2D_quads/fvca5/mesh2_4.typ1");
-    meshfiles.push_back("../../../diskpp/meshes/2D_quads/fvca5/mesh2_5.typ1");
-    */
-
-    /*
-    meshfiles.push_back("../../../diskpp/meshes/2D_hex/fvca5/hexagonal_1.typ1");
-    meshfiles.push_back("../../../diskpp/meshes/2D_hex/fvca5/hexagonal_2.typ1");
-    meshfiles.push_back("../../../diskpp/meshes/2D_hex/fvca5/hexagonal_3.typ1");
-    meshfiles.push_back("../../../diskpp/meshes/2D_hex/fvca5/hexagonal_4.typ1");
-    meshfiles.push_back("../../../diskpp/meshes/2D_hex/fvca5/hexagonal_5.typ1");
-    */
-
-    for (size_t k = 0; k < 5; k++)
->>>>>>> bae83b15
     {
         std::cout << "DEGREE " << k << std::endl;
 
